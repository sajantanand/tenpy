"""Time Dependant Variational Principle (TDVP) with MPS (finite version only).

The TDVP MPS algorithm was first proposed by :cite:`haegeman2011`. However the stability of the
algorithm was later improved in :cite:`haegeman2016`, that we are following in this implementation.
The general idea of the algorithm is to project the quantum time evolution in the manyfold of MPS
with a given bond dimension. Compared to e.g. TEBD, the algorithm has several advantages:
e.g. it conserves the unitarity of the time evolution and the energy (for the single-site version),
and it is suitable for time evolution of Hamiltonian with arbitrary long range in the form of MPOs.
We have implemented:

1. The one-site formulation following the TDVP principle in :class:`SingleSiteTDVPEngine`,
   which **does not** allow for growth of the bond dimension.

2. The two-site algorithm in the :class:`TwoSiteTDVPEngine`, which does allow the bond
   dimension to grow - but requires truncation as in the TEBD case, and is no longer strictly TDVP,
   i.e. it does *not* strictly preserve the energy.

Much of the code is very similar to DMRG, and also based on the
:class:`~tenpy.algorithms.mps_common.Sweep` class.

.. versionchanged :: 0.10.0
    The interface changed compared to version 0.9.0:
    Just :class:`TDVPEngine` will result in a error.
    Use :class:`SingleSiteTDVPEngine` or :class:`TwoSiteTDVPEngine` instead.


.. todo ::
    extend code to infinite MPS

.. todo ::
    allow for increasing bond dimension in SingleSiteTDVPEngine, similar to DMRG Mixer
"""
# Copyright (C) TeNPy Developers, Apache license

from ..linalg.krylov_based import LanczosEvolution
<<<<<<< HEAD
from .truncation import svd_theta, TruncationError, _machine_prec_trunc_par
=======
from ..linalg.truncation import svd_theta, TruncationError
>>>>>>> 81e6cf62
from .mps_common import Sweep, ZeroSiteH, OneSiteH, TwoSiteH
from .algorithm import TimeEvolutionAlgorithm, TimeDependentHAlgorithm
from ..linalg import np_conserved as npc
from ..algorithms import dmt_utils as dmt
from ..tools.misc import consistency_check
<<<<<<< HEAD

import numpy as np
import time
import warnings
=======
from ..tools.params import asConfig
>>>>>>> 81e6cf62
import logging
import warnings

logger = logging.getLogger(__name__)

__all__ = ['TDVPEngine', 'SingleSiteTDVPEngine', 'TwoSiteTDVPEngine',
           'TimeDependentSingleSiteTDVP', 'TimeDependentTwoSiteTDVP']


class TDVPEngine(TimeEvolutionAlgorithm, Sweep):
    """Time dependent variational principle algorithm for MPS.

    This class contains all methods that are generic between
    :class:`SingleSiteTDVPEngine` and :class:`TwoSiteTDVPEngine`.
    Use the latter two classes for actual TDVP runs.

    .. versionchanged :: 1.1
        Previously had separate `lanczos_options`, which have been renamed to `lanczos_params`
        for consistency with the Sweep class.

    Parameters
    ----------
    psi, model, options, **kwargs:
        Same as for :class:`~tenpy.algorithms.algorithm.Algorithm`.

    Options
    -------
    .. cfg:config :: TDVPEngine
        :include: TimeEvolutionAlgorithm, Sweep

        max_dt : float | None
            Threshold for raising errors on too large time steps. Default ``1.0``.
            See :meth:`~tenpy.tools.misc.consistency_check`.
            For large time steps, the projection to the MPS manifold that is the main building block
            of TDVP, can not be a good approximation anymore. We raise in that case.
            Can be downgraded to a warning by setting this option to ``None``.

    """
    EffectiveH = None

    def __init__(self, psi, model, options, **kwargs):
        if self.__class__.__name__ == 'TDVPEngine':
            msg = ("TDVP interface changed. \n"
                   "The new TDVPEngine has subclasses SingleSiteTDVPEngine"
                   " and TwoSiteTDVPEngine that you can use.\n"
                   )
            raise NameError(msg)
        if psi.bc != 'finite':
            raise NotImplementedError("Only finite TDVP is implemented")
        assert psi.bc == model.lat.bc_MPS
        options = asConfig(options, self.__class__.__name__)
        options.deprecated_alias("lanczos_options", "lanczos_params",
                                 "See also https://github.com/tenpy/tenpy/issues/459")
        super().__init__(psi, model, options, **kwargs)
<<<<<<< HEAD
        self.lanczos_options = self.options.subconfig('lanczos_options')
        self.Krylov_options = self.options.subconfig('Krylov_options')
=======
>>>>>>> 81e6cf62

    # run() from TimeEvolutionAlgorithm

    @property
    def lanczos_options(self):
        """Deprecated alias of :attr:`lanczos_params`."""
        warnings.warn("Accessing deprecated alias TDVPEngine.lanczos_options instead of lanczos_params",
                      FutureWarning, stacklevel=2)
        return self.lanczos_params

    def prepare_evolve(self, dt):
        """Expand the basis using Krylov or random vectors using the algorithm from `:cite:yang20202`.

        This action of this function is specified by the 'Krylov_options' field of the options passed when constructing the
        TDVP engine. Below, I list the possible keys of the 'Krylov_options' dictionary:

        1. Krylov_expansion_dim: how many additional vectors do we use to expand the basis; > 1 is sufficient for random extension.

        2. mpo: what MPO do we use for expanion? If none is specified, we use the Hamiltonian. If 'None' is specified, we do
            random extension. If a list is given, one applies multiple MPOs to get the next Krylov vector, e.g. with WII and a
            higher order time step.

        3. trunc_params: standard dictionary for truncation settings.
                chi_max: max number of states that are added on each site.
                svd_min: cutoff for kept sqrt(eigenvalues) of the RDM

        4. apply_mpo_options: how do we apply the MPO to the MPS; e.g. SVD, zip_up, variational and associated parameters.
        """
        Krylov_expansion_dim = self.Krylov_options.get('expansion_dim', 0)
        if Krylov_expansion_dim > 0:    # Do some basis expansion
            # Need to clear out left and right environments since the bond dimensions no longer match.
            # So we will need to recalculate the H envs for the next TDVP step
            # Do this before expanding the basis of psi to save RAM.
            self.env.clear()

            # If we do expansion and are using DMT, the trace and MPO envs are no longer valid as we have changed the state.
            # So we must remove these.
            trace_env = self.options.get('trace_env', None)
            MPO_envs = self.options.get('MPO_envs', None)
            # Remove any existing environments, since applying the MPO will mess them up.
            new_psi = self.psi.copy()
            if trace_env is not None:
                trace_env.ket = new_psi
            if MPO_envs is not None:
                for ME in MPO_envs:
                    ME.ket = new_psi

            logger.info(f"Original bond dimension: {self.psi.chi}.")
            # Get the MPO A that will be used to generate Krylov vectors; {A^k |psi>}
            # We might want to use the WII MPO or (1 - itH) rather than H
            Krylov_mpo = self.Krylov_options.get('mpo', self.model.H_MPO)
            Krylov_trunc_params = self.Krylov_options.subconfig('trunc_params', self.trunc_params)    # How do we truncate the RDMs when extending?
            if Krylov_mpo is None:  # Random expansion
                extension_err = self.psi.subspace_expansion(expand_into=[], trunc_par=Krylov_trunc_params)
            else:                   # Expansion by MPO application
                # Cast to list to allow for multiple mpos (i.e. W2 with order > 1)
                Krylov_mpo = [Krylov_mpo] if not isinstance(Krylov_mpo, list) else Krylov_mpo
                # First generate Krylov basis
                Krylov_apply_mpo_options = self.Krylov_options.subconfig('apply_mpo_options')
                Krylov_apply_mpo_options.update({'trace_env': trace_env,
                                                 'MPO_envs': MPO_envs})
                # Needs to contain 'compression_method' and options for doing the MPO application
                Krylov_extended_basis = []
                for i in range(Krylov_expansion_dim):
                    for krylov_mpo in Krylov_mpo:
                        krylov_mpo.apply(new_psi, Krylov_apply_mpo_options)
                    Krylov_extended_basis.append(new_psi.copy())
                extension_err = self.psi.subspace_expansion(expand_into=Krylov_extended_basis, trunc_par=Krylov_trunc_params)
                if 'trace_env' in Krylov_apply_mpo_options.keys():
                    del Krylov_apply_mpo_options['trace_env']
                if 'MPO_envs' in Krylov_apply_mpo_options.keys():
                    del Krylov_apply_mpo_options['MPO_envs']
            logger.info(f"Extended bond dimension: {self.psi.chi}.")

            if trace_env is not None:
                trace_env.clear()
                trace_env.ket = self.psi
                self.options['trace_env'] = trace_env
            if MPO_envs is not None:
                for ME in MPO_envs:
                    ME.clear()
                    ME.ket = self.psi
                self.options['MPO_envs'] = MPO_envs
        return

    def evolve(self, N_steps, dt):
        """Evolve by ``N_steps * dt``.

        Parameters
        ----------
        N_steps : int
            The number of steps to evolve.
        """
<<<<<<< HEAD
        consistency_check(dt, self.options, 'max_dt', 2.,
                          'dt > ``max_dt`` is unreasonably large for TDVP.')
=======
        consistency_check(dt, self.options, 'max_dt', 1.,
                          'dt > ``max_dt`` is unreasonably large for TDVP.',
                          compare=lambda dt, max_dt: abs(dt) <= max_dt)
>>>>>>> 81e6cf62
        self.dt = dt
        trunc_err = TruncationError()
        for _ in range(N_steps):
            self.sweep()
            for eps in self.trunc_err_list:
                trunc_err += TruncationError(eps, 1 - 2 * eps)
        self.evolved_time = self.evolved_time + N_steps * self.dt
        return trunc_err


class TwoSiteTDVPEngine(TDVPEngine):
    """Engine for the two-site TDVP algorithm.

    Parameters
    ----------
    psi, model, options, **kwargs:
        Same as for :class:`~tenpy.algorithms.algorithm.Algorithm`.

    Options
    -------
    .. cfg:config :: TwoSiteTDVPEngine
        :include: TDVPEngine

    """
    EffectiveH = TwoSiteH

    def __init__(self, psi, model, options, **kwargs):
        super().__init__(psi, model, options, **kwargs)

    def get_sweep_schedule(self):
        """Slightly different sweep schedule than DMRG"""
        L = self.psi.L
        if self.finite:
            i0s = list(range(0, L - 2)) + list(range(L - 2, -1, -1))
            move_right = [True] * (L - 2) + [False] * (L - 2) + [None]
            update_LP_RP = [[True, False]] * (L - 2) + [[False, True]] * (L - 2) + [[False, False]]
        else:
            raise NotImplementedError("Only finite TDVP is implemented")
        return zip(i0s, move_right, update_LP_RP)

    def update_local(self, theta, **kwargs):
        i0 = self.i0
        L = self.psi.L

        dt = -0.5j * self.dt
        if i0 == L - 2:
            dt = 2. * dt  # instead of updating the last pair of sites twice, we double the time
        # update two-site wavefunction
<<<<<<< HEAD
        theta, N = LanczosEvolution(self.eff_H, theta, self.lanczos_options).run(-0.5j * dt)
        if npc.norm(theta.unary_blockwise(np.imag)) < self.imaginary_cutoff: # Remove small imaginary part
            # Needed for Lindblad evolution in Hermitian basis where density matrix / operator must be real
            theta.iunary_blockwise(np.real)
=======
        theta, N = LanczosEvolution(self.eff_H, theta, self.lanczos_params).run(dt)
>>>>>>> 81e6cf62
        if self.combine:
            theta.itranspose(['(vL.p0)', '(p1.vR)'])  # shouldn't do anything
        else:
            theta = theta.combine_legs([['vL', 'p0'], ['p1', 'vR']], new_axes=[0, 1],
                                       qconj=[+1, -1])
        qtotal_i0 = self.psi.get_B(i0, form=None).qtotal
        U, S, VH, err, renormalize = svd_theta(theta,
                                     self.trunc_params,
                                     qtotal_LR=[qtotal_i0, None],
                                     inner_labels=['vR', 'vL'])
        self.psi.norm *= renormalize

        B0 = U.split_legs(['(vL.p0)']).replace_label('p0', 'p')
        B1 = VH.split_legs(['(p1.vR)']).replace_label('p1', 'p')

        self.psi.set_B(i0, B0, form='A')  # left-canonical
        self.psi.set_B(i0 + 1, B1, form='B')  # right-canonical
        self.psi.set_SR(i0, S)
        update_data = {'err': err, 'N': N, 'U': U, 'VH': VH}
        # earlier update of environments, since they are needed for the one_site_update()
        super().update_env(**update_data)  # new environments, e.g. LP[i0+1] on right move.

        if self.move_right:
            # note that i0 == L-2 is left-moving
            self.one_site_update(i0 + 1, 0.5j * self.dt)
        elif (self.move_right is False):
            self.one_site_update(i0, 0.5j * self.dt)
        # for the last update of the sweep, where move_right is None, there is no one_site_update
<<<<<<< HEAD
=======

>>>>>>> 81e6cf62
        return update_data

    def update_env(self, **update_data):
        """Do nothing; super().update_env() is called explicitly in :meth:`update_local`."""
        pass

    def one_site_update(self, i, dt):
        H1 = OneSiteH(self.env, i, combine=False)
        theta = self.psi.get_theta(i, n=1, cutoff=self.S_inv_cutoff)
        theta = H1.combine_theta(theta)
<<<<<<< HEAD
        theta, _ = LanczosEvolution(H1, theta, self.lanczos_options).run(dt)
        if npc.norm(theta.unary_blockwise(np.imag)) < self.imaginary_cutoff: # Remove small imaginary part
            # Needed for Lindblad evolution in Hermitian basis where density matrix / operator must be real
            theta.iunary_blockwise(np.real)
=======
        theta, _ = LanczosEvolution(H1, theta, self.lanczos_params).run(dt)
>>>>>>> 81e6cf62
        self.psi.set_B(i, theta.replace_label('p0', 'p'), form='Th')


class DMTTwoSiteTDVPEngine(TwoSiteTDVPEngine):
    """Engine for the two-site TDVP algorithm.

    Parameters
    ----------
    psi, model, options, **kwargs:
        Same as for :class:`~tenpy.algorithms.algorithm.Algorithm`.

    Options
    -------
    .. cfg:config :: TDVP
        :include: TimeEvolutionAlgorithm

        trunc_params : dict
            Truncation parameters as described in :func:`~tenpy.algorithms.truncation.truncate`
        lanczos_options : dict
            Lanczos options as described in :cfg:config:`Lanczos`.

    Attributes
    ----------
    options: dict
        Optional parameters.
    evolved_time : float | complex
        Indicating how long `psi` has been evolved, ``psi = exp(-i * evolved_time * H) psi(t=0)``.
    psi : :class:`~tenpy.networks.mps.MPS`
        The MPS, time evolved in-place.
    env : :class:`~tenpy.networks.mpo.MPOEnvironment`
        The environment, storing the `LP` and `RP` to avoid recalculations.
    lanczos_options : :class:`~tenpy.tools.params.Config`
        Options passed on to :class:`~tenpy.linalg.lanczos.LanczosEvolution`.
    """

    def update_local(self, theta, **kwargs):
        """
        The trace can change when doing TDVP since we evolve the entirety of the Theta matrix.
        In principle, we could evolve all of the Theta matrix except for the (0,0) entry so that the
        norm is guaranteed to be unchanged. I'm not sure how to do this in practice.
        """
        i0 = self.i0
        L = self.psi.L

        dt = self.dt
        if i0 == L - 2:
            dt = 2. * dt  # instead of updating the last pair of sites twice, we double the time
        # update two-site wavefunction
        theta, N = LanczosEvolution(self.eff_H, theta, self.lanczos_options).run(-0.5j * dt)
        if npc.norm(theta.unary_blockwise(np.imag)) < self.imaginary_cutoff: # Remove small imaginary part
            # Needed for Lindblad evolution in Hermitian basis where density matrix / operator must be real
            theta.iunary_blockwise(np.real)
        if self.combine:
            theta.itranspose(['(vL.p0)', '(p1.vR)'])  # shouldn't do anything
        else:
            theta = theta.combine_legs([['vL', 'p0'], ['p1', 'vR']], new_axes=[0, 1],
                                       qconj=[+1, -1])
        qtotal_i0 = self.psi.get_B(i0, form=None).qtotal
        svd_trunc_params_0 = self.options.get('svd_trunc_params_0', _machine_prec_trunc_par)
        #print(f"Bond {i0}:", dmt.trace_identity_MPS(self.psi).overlap(self.psi) * 2**(self.psi.L//2))
        U, S, VH, err, renormalize = svd_theta(theta,
                                     svd_trunc_params_0,
                                     qtotal_LR=[qtotal_i0, None],
                                     inner_labels=['vR', 'vL'])
        self.psi.norm *= renormalize
        B0 = U.split_legs(['(vL.p0)']).replace_label('p0', 'p')
        B1 = VH.split_legs(['(p1.vR)']).replace_label('p1', 'p')

        self.psi.set_B(i0, B0, form='A')  # left-canonical
        self.psi.set_B(i0 + 1, B1, form='B')  # right-canonical
        self.psi.set_SR(i0, S)
        #print(f"Bond {i0}:", dmt.trace_identity_MPS(self.psi).overlap(self.psi) * 2**(self.psi.L//2))
        dmt_params = self.options['dmt_params']
        trace_env = self.options.get('trace_env', None)
        MPO_envs = self.options.get('MPO_envs', None)
        timing = self.options.get('timing', False)
        svd_trunc_params_2 = self.options.get('svd_trunc_params_2', _machine_prec_trunc_par)

        trunc_err2, renormalize, trace_env, MPO_envs = dmt.dmt_theta(self.psi, i0, self.trunc_params, dmt_params, trace_env=trace_env, MPO_envs=MPO_envs, svd_trunc_params_2=svd_trunc_params_2, timing=timing)
        self.psi.norm *= renormalize

        # Need to keep track of the envs for use on future steps
        self.options['trace_env'] = trace_env
        self.options['MPO_envs'] = MPO_envs

        U = self.psi.get_B(i0, form='A').replace_label('p', 'p0').combine_legs(['vL', 'p0'])
        VH = self.psi.get_B(i0+1, form='B').replace_label('p', 'p1').combine_legs(['p1', 'vR'])
        update_data = {'err': err+trunc_err2, 'N': N, 'U': U, 'VH': VH}
        # earlier update of environments, since they are needed for the one_site_update()
        super().update_env(**update_data)  # new environments, e.g. LP[i0+1] on right move.
        #print(f"Bond {i0}:", dmt.trace_identity_MPS(self.psi).overlap(self.psi) * 2**(self.psi.L//2))

        #print(f"Bond {i0}")
        #self.env.clear() # TODO: we don't want to clear everything!


        #print(self.psi.form)
        if self.move_right:
            # note that i0 == L-2 is left-moving
            self.one_site_update(i0 + 1, 0.5j * self.dt)
        elif (self.move_right is False):
            self.one_site_update(i0, 0.5j * self.dt)
        # for the last update of the sweep, where move_right is None, there is no one_site_update
        #print(f"Bond {i0}:", dmt.trace_identity_MPS(self.psi).overlap(self.psi) * 2**(self.psi.L//2))
        #print(self.psi.form)
        #print(self.psi.chi)
        return update_data

    def one_site_update(self, i, dt):
        H1 = OneSiteH(self.env, i, combine=False)
        theta = self.psi.get_theta(i, n=1, cutoff=self.S_inv_cutoff)
        theta = H1.combine_theta(theta)
        #print(npc.norm(theta))
        theta, _ = LanczosEvolution(H1, theta, self.lanczos_options).run(dt)
        #print(npc.norm(theta))
        if npc.norm(theta.unary_blockwise(np.imag)) < self.imaginary_cutoff: # Remove small imaginary part
            # Needed for Lindblad evolution in Hermitian basis where density matrix / operator must be real
            theta.iunary_blockwise(np.real)
        self.psi.set_B(i, theta.replace_label('p0', 'p'), form='Th')

class SingleSiteTDVPEngine(TDVPEngine):
    """Engine for the single-site TDVP algorithm.

    Parameters
    ----------
    psi, model, options, **kwargs:
        Same as for :class:`~tenpy.algorithms.algorithm.Algorithm`.

    Options
    -------
    .. cfg:config :: SingleSiteTDVPEngine
        :include: TDVPEngine

    """
    EffectiveH = OneSiteH

    def get_sweep_schedule(self):
        """slightly different sweep schedule than DMRG"""
        L = self.psi.L
        if self.finite:
            i0s = list(range(0, L - 1)) + list(range(L - 1, -1, -1))
            move_right = [True] * (L - 1) + [False] * (L - 1) + [None]
            update_LP_RP = [[True, False]] * (L - 1) + [[False, True]] * (L - 1) + [[False, False]]
        else:
            raise NotImplementedError("Only finite TDVP is implemented")
        return zip(i0s, move_right, update_LP_RP)

    def update_local(self, theta, **kwargs):
        i0 = self.i0
        L = self.psi.L

        dt = -0.5j * self.dt
        if i0 == L - 1:
            dt = 2. * dt  # instead of updating the last site twice, we double the time

        # update one-site wavefunction
<<<<<<< HEAD
        theta, N = LanczosEvolution(self.eff_H, theta, self.lanczos_options).run(-0.5j * dt)
        if npc.norm(theta.unary_blockwise(np.imag)) < self.imaginary_cutoff: # Remove small imaginary part
            # Needed for Lindblad evolution in Hermitian basis where density matrix / operator must be real
            theta.iunary_blockwise(np.real)
=======
        theta, N = LanczosEvolution(self.eff_H, theta, self.lanczos_params).run(dt)
>>>>>>> 81e6cf62
        if self.move_right:
            self.right_moving_update(i0, theta)
        else:
            # note: left_moving_update() also covers the "non-moving" case move_right=None
            # of the last update in a sweep
            self.left_moving_update(i0, theta)
        return {}  # no truncation error in single-site TDVP!

    def right_moving_update(self, i0, theta):
        if self.combine:
            theta.itranspose(['(vL.p0)', 'vR'])
        else:
            theta = theta.combine_legs(['vL', 'p0'], qconj=+1, new_axes=0)
        U, S, VH = npc.svd(theta, qtotal_LR=[theta.qtotal, None], inner_labels=['vR', 'vL'])
        # no truncation
        A0 = U.split_legs(['(vL.p0)']).replace_label('p0', 'p')
        self.psi.set_B(i0, A0, form='A')  # left-canonical
        self.psi.set_SR(i0, S)

        if True:  # note that i0 == L - 1 is left moving, so we always do a zero-site update
            super().update_env(U=U)
            theta = VH.scale_axis(S, 'vL')
            theta, H0 = self.zero_site_update(i0 + 1, theta, 0.5j * self.dt)
            next_B = self.psi.get_B(i0 + 1, form='B')
            next_th = npc.tensordot(theta, next_B, axes=['vR', 'vL'])
            self.psi.set_B(i0 + 1, next_th, form='Th')  # used and updated for next i0

    def left_moving_update(self, i0, theta):
        if self.combine:
            theta.itranspose(['vL', '(p0.vR)'])
        else:
            theta = theta.combine_legs(['p0', 'vR'], qconj=-1, new_axes=1)
        U, S, VH = npc.svd(theta, qtotal_LR=[None, theta.qtotal], inner_labels=['vR', 'vL'])
        if i0 == 0:
            assert U.shape == (1, 1)
            VH *= U[0, 0]  # just a global phase, but better keep it!
        B1 = VH.split_legs(['(p0.vR)']).replace_label('p0', 'p')
        self.psi.set_B(i0, B1, form='B')  # right-canonical
        self.psi.set_SL(i0, S)

        if i0 != 0:  # left-moving, but not the last site of the update
            super().update_env(VH=VH)  # note: no update needed if i0=0!
            theta = U.iscale_axis(S, 'vR')
            theta, H0 = self.zero_site_update(i0, theta, 0.5j * self.dt)
            next_A = self.psi.get_B(i0 - 1, form='A')
            next_th = npc.tensordot(next_A, theta, axes=['vR', 'vL'])
            self.psi.set_B(i0 - 1, next_th, form='Th')  # used and updated for next i0
            # note: this zero-site update can change the singular values on the bond left of i0.
            # however, we *don't* save them in psi: it turns out that the right singular
            # values for correct expectation values/entropies are the ones set before the if above.
            # (Believe me - I had that coded up and spent days looking for the bug...)

    def update_env(self, **update_data):
        """Do nothing; super().update_env() is called explicitly in :meth:`update_local`."""
        pass

    def zero_site_update(self, i, theta, dt):
        """Zero-site update on the left of site `i`."""
        H0 = ZeroSiteH(self.env, i)
        theta, _ = LanczosEvolution(H0, theta, self.lanczos_params).run(dt)
        return theta, H0

    def post_update_local(self, **update_data):
        self.trunc_err_list.append(0.)  # avoid error in return of sweep()


class TimeDependentSingleSiteTDVP(TimeDependentHAlgorithm,SingleSiteTDVPEngine):
    """Variant of :class:`SingleSiteTDVPEngine` that can handle time-dependent Hamiltonians.

    See details in :class:`~tenpy.algorithms.algorithm.TimeDependentHAlgorithm` as well.
    """
    def reinit_model(self):
        # recreate model
        TimeDependentHAlgorithm.reinit_model(self)
        # and reinitialize environment accordingly
        self.init_env(self.model)


class TimeDependentTwoSiteTDVP(TimeDependentHAlgorithm,TwoSiteTDVPEngine):
    """Variant of :class:`TwoSiteTDVPEngine` that can handle time-dependent Hamiltonians.

    See details in :class:`~tenpy.algorithms.algorithm.TimeDependentHAlgorithm` as well.
    """

    def reinit_model(self):
        TimeDependentSingleSiteTDVP.reinit_model(self)<|MERGE_RESOLUTION|>--- conflicted
+++ resolved
@@ -33,26 +33,18 @@
 # Copyright (C) TeNPy Developers, Apache license
 
 from ..linalg.krylov_based import LanczosEvolution
-<<<<<<< HEAD
-from .truncation import svd_theta, TruncationError, _machine_prec_trunc_par
-=======
-from ..linalg.truncation import svd_theta, TruncationError
->>>>>>> 81e6cf62
+from ..linalg.truncation import svd_theta, TruncationError, _machine_prec_trunc_par
 from .mps_common import Sweep, ZeroSiteH, OneSiteH, TwoSiteH
 from .algorithm import TimeEvolutionAlgorithm, TimeDependentHAlgorithm
 from ..linalg import np_conserved as npc
 from ..algorithms import dmt_utils as dmt
 from ..tools.misc import consistency_check
-<<<<<<< HEAD
+from ..tools.params import asConfig
 
 import numpy as np
 import time
 import warnings
-=======
-from ..tools.params import asConfig
->>>>>>> 81e6cf62
 import logging
-import warnings
 
 logger = logging.getLogger(__name__)
 
@@ -105,11 +97,8 @@
         options.deprecated_alias("lanczos_options", "lanczos_params",
                                  "See also https://github.com/tenpy/tenpy/issues/459")
         super().__init__(psi, model, options, **kwargs)
-<<<<<<< HEAD
-        self.lanczos_options = self.options.subconfig('lanczos_options')
+        self.lanczos_params = self.options.subconfig('lanczos_params')
         self.Krylov_options = self.options.subconfig('Krylov_options')
-=======
->>>>>>> 81e6cf62
 
     # run() from TimeEvolutionAlgorithm
 
@@ -203,14 +192,9 @@
         N_steps : int
             The number of steps to evolve.
         """
-<<<<<<< HEAD
-        consistency_check(dt, self.options, 'max_dt', 2.,
-                          'dt > ``max_dt`` is unreasonably large for TDVP.')
-=======
         consistency_check(dt, self.options, 'max_dt', 1.,
                           'dt > ``max_dt`` is unreasonably large for TDVP.',
                           compare=lambda dt, max_dt: abs(dt) <= max_dt)
->>>>>>> 81e6cf62
         self.dt = dt
         trunc_err = TruncationError()
         for _ in range(N_steps):
@@ -259,14 +243,10 @@
         if i0 == L - 2:
             dt = 2. * dt  # instead of updating the last pair of sites twice, we double the time
         # update two-site wavefunction
-<<<<<<< HEAD
-        theta, N = LanczosEvolution(self.eff_H, theta, self.lanczos_options).run(-0.5j * dt)
+        theta, N = LanczosEvolution(self.eff_H, theta, self.lanczos_params).run(dt)
         if npc.norm(theta.unary_blockwise(np.imag)) < self.imaginary_cutoff: # Remove small imaginary part
             # Needed for Lindblad evolution in Hermitian basis where density matrix / operator must be real
             theta.iunary_blockwise(np.real)
-=======
-        theta, N = LanczosEvolution(self.eff_H, theta, self.lanczos_params).run(dt)
->>>>>>> 81e6cf62
         if self.combine:
             theta.itranspose(['(vL.p0)', '(p1.vR)'])  # shouldn't do anything
         else:
@@ -295,10 +275,7 @@
         elif (self.move_right is False):
             self.one_site_update(i0, 0.5j * self.dt)
         # for the last update of the sweep, where move_right is None, there is no one_site_update
-<<<<<<< HEAD
-=======
-
->>>>>>> 81e6cf62
+
         return update_data
 
     def update_env(self, **update_data):
@@ -309,14 +286,10 @@
         H1 = OneSiteH(self.env, i, combine=False)
         theta = self.psi.get_theta(i, n=1, cutoff=self.S_inv_cutoff)
         theta = H1.combine_theta(theta)
-<<<<<<< HEAD
-        theta, _ = LanczosEvolution(H1, theta, self.lanczos_options).run(dt)
+        theta, _ = LanczosEvolution(H1, theta, self.lanczos_params).run(dt)
         if npc.norm(theta.unary_blockwise(np.imag)) < self.imaginary_cutoff: # Remove small imaginary part
             # Needed for Lindblad evolution in Hermitian basis where density matrix / operator must be real
             theta.iunary_blockwise(np.real)
-=======
-        theta, _ = LanczosEvolution(H1, theta, self.lanczos_params).run(dt)
->>>>>>> 81e6cf62
         self.psi.set_B(i, theta.replace_label('p0', 'p'), form='Th')
 
 
@@ -335,8 +308,8 @@
 
         trunc_params : dict
             Truncation parameters as described in :func:`~tenpy.algorithms.truncation.truncate`
-        lanczos_options : dict
-            Lanczos options as described in :cfg:config:`Lanczos`.
+        lanczos_params : dict
+            Lanczos params as described in :cfg:config:`Lanczos`.
 
     Attributes
     ----------
@@ -348,8 +321,8 @@
         The MPS, time evolved in-place.
     env : :class:`~tenpy.networks.mpo.MPOEnvironment`
         The environment, storing the `LP` and `RP` to avoid recalculations.
-    lanczos_options : :class:`~tenpy.tools.params.Config`
-        Options passed on to :class:`~tenpy.linalg.lanczos.LanczosEvolution`.
+    lanczos_params : :class:`~tenpy.tools.params.Config`
+        Params passed on to :class:`~tenpy.linalg.lanczos.LanczosEvolution`.
     """
 
     def update_local(self, theta, **kwargs):
@@ -365,7 +338,7 @@
         if i0 == L - 2:
             dt = 2. * dt  # instead of updating the last pair of sites twice, we double the time
         # update two-site wavefunction
-        theta, N = LanczosEvolution(self.eff_H, theta, self.lanczos_options).run(-0.5j * dt)
+        theta, N = LanczosEvolution(self.eff_H, theta, self.lanczos_params).run(-0.5j * dt)
         if npc.norm(theta.unary_blockwise(np.imag)) < self.imaginary_cutoff: # Remove small imaginary part
             # Needed for Lindblad evolution in Hermitian basis where density matrix / operator must be real
             theta.iunary_blockwise(np.real)
@@ -430,7 +403,7 @@
         theta = self.psi.get_theta(i, n=1, cutoff=self.S_inv_cutoff)
         theta = H1.combine_theta(theta)
         #print(npc.norm(theta))
-        theta, _ = LanczosEvolution(H1, theta, self.lanczos_options).run(dt)
+        theta, _ = LanczosEvolution(H1, theta, self.lanczos_params).run(dt)
         #print(npc.norm(theta))
         if npc.norm(theta.unary_blockwise(np.imag)) < self.imaginary_cutoff: # Remove small imaginary part
             # Needed for Lindblad evolution in Hermitian basis where density matrix / operator must be real
@@ -473,14 +446,10 @@
             dt = 2. * dt  # instead of updating the last site twice, we double the time
 
         # update one-site wavefunction
-<<<<<<< HEAD
-        theta, N = LanczosEvolution(self.eff_H, theta, self.lanczos_options).run(-0.5j * dt)
+        theta, N = LanczosEvolution(self.eff_H, theta, self.lanczos_params).run(dt)
         if npc.norm(theta.unary_blockwise(np.imag)) < self.imaginary_cutoff: # Remove small imaginary part
             # Needed for Lindblad evolution in Hermitian basis where density matrix / operator must be real
             theta.iunary_blockwise(np.real)
-=======
-        theta, N = LanczosEvolution(self.eff_H, theta, self.lanczos_params).run(dt)
->>>>>>> 81e6cf62
         if self.move_right:
             self.right_moving_update(i0, theta)
         else:

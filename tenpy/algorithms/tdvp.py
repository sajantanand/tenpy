"""Time Dependant Variational Principle (TDVP) with MPS (finite version only).

The TDVP MPS algorithm was first proposed by :cite:`haegeman2011`. However the stability of the
algorithm was later improved in :cite:`haegeman2016`, that we are following in this implementation.
The general idea of the algorithm is to project the quantum time evolution in the manyfold of MPS
with a given bond dimension. Compared to e.g. TEBD, the algorithm has several advantages:
e.g. it conserves the unitarity of the time evolution and the energy (for the single-site version),
and it is suitable for time evolution of Hamiltonian with arbitrary long range in the form of MPOs.
We have implemented:

1. The one-site formulation following the TDVP principle in :class:`SingleSiteTDVPEngine`,
   which **does not** allow for growth of the bond dimension.

2. The two-site algorithm in the :class:`TwoSiteTDVPEngine`, which does allow the bond
   dimension to grow - but requires truncation as in the TEBD case, and is no longer strictly TDVP,
   i.e. it does *not* strictly preserve the energy.

Much of the code is very similar to DMRG, and also based on the
:class:`~tenpy.algorithms.mps_common.Sweep` class.

.. warning ::
    The interface changed compared to version 0.9.0: Using :class:`TDVPEngine` will result
    in a error. Use :class:`SingleSiteTDVPEngine` or :class:`TwoSiteTDVPEngine` instead.
    The old code is still around as :class:`OldTDVPEngine`.

.. todo ::
    extend code to infinite MPS

.. todo ::
    allow for increasing bond dimension in SingleSiteTDVPEngine, similar to DMRG Mixer
"""
# Copyright (C) TeNPy Developers, GNU GPLv3

from ..linalg.krylov_based import LanczosEvolution
from .truncation import svd_theta, TruncationError, _machine_prec_trunc_par
from .mps_common import Sweep, ZeroSiteH, OneSiteH, TwoSiteH
from .algorithm import TimeEvolutionAlgorithm, TimeDependentHAlgorithm
from ..linalg import np_conserved as npc
<<<<<<< HEAD
from ..algorithms import dmt_utils as dmt

import numpy as np
import time
import warnings
=======
from ..tools.misc import consistency_check
>>>>>>> df8818c2
import logging

logger = logging.getLogger(__name__)

__all__ = ['TDVPEngine', 'SingleSiteTDVPEngine', 'TwoSiteTDVPEngine',
           'TimeDependentSingleSiteTDVP', 'TimeDependentTwoSiteTDVP']


class TDVPEngine(TimeEvolutionAlgorithm, Sweep):
    """Time dependent variational principle algorithm for MPS.

    This class contains all methods that are generic between
    :class:`SingleSiteTDVPEngine` and :class:`TwoSiteTDVPEngine`.
    Use the latter two classes for actual TDVP runs.

    Parameters
    ----------
    psi, model, options, **kwargs:
        Same as for :class:`~tenpy.algorithms.algorithm.Algorithm`.

    Options
    -------
    .. cfg:config :: TDVP
        :include: TimeEvolutionAlgorithm

        trunc_params : dict
            Truncation parameters as described in :func:`~tenpy.algorithms.truncation.truncate`
        lanczos_options : dict
            Lanczos options as described in :cfg:config:`Lanczos`.
        max_dt : float | None
            Threshold for raising errors on too large time steps. Default ``1.0``.
            See :meth:`~tenpy.tools.misc.consistency_check`.
            For large time steps, the projection to the MPS manifold that is the main building block
            of TDVP, can not be a good approximation anymore. We raise in that case.
            Can be downgraded to a warning by setting this option to ``None``.

    Attributes
    ----------
    options: dict
        Optional parameters.
    evolved_time : float | complex
        Indicating how long `psi` has been evolved, ``psi = exp(-i * evolved_time * H) psi(t=0)``.
    psi : :class:`~tenpy.networks.mps.MPS`
        The MPS, time evolved in-place.
    env : :class:`~tenpy.networks.mpo.MPOEnvironment`
        The environment, storing the `LP` and `RP` to avoid recalculations.
    lanczos_options : :class:`~tenpy.tools.params.Config`
        Options passed on to :class:`~tenpy.linalg.lanczos.LanczosEvolution`.
    """
    EffectiveH = None

    def __init__(self, psi, model, options, **kwargs):
        if self.__class__.__name__ == 'TDVPEngine':
            msg = ("TDVP interface changed. \n"
                   "The new TDVPEngine has subclasses SingleSiteTDVPEngine"
                   " and TwoSiteTDVPEngine that you can use.\n"
                   "For now, the previous version is still available as OldTDVPEngine."
                   )
            raise NameError(msg)
        if psi.bc != 'finite':
            raise NotImplementedError("Only finite TDVP is implemented")
        assert psi.bc == model.lat.bc_MPS
        super().__init__(psi, model, options, **kwargs)
        self.lanczos_options = self.options.subconfig('lanczos_options')

    # run() from TimeEvolutionAlgorithm

    def prepare_evolve(self, dt):
        "Do nothing."
        pass

    def evolve(self, N_steps, dt):
        """Evolve by ``N_steps * dt``.

        Parameters
        ----------
        N_steps : int
            The number of steps to evolve.
        """
        consistency_check(dt, self.options, 'max_dt', 1.,
                          'dt > ``max_dt`` is unreasonably large for TDVP.')
        self.dt = dt
        trunc_err = TruncationError()
        for _ in range(N_steps):
            self.sweep()
            for eps in self.trunc_err_list:
                trunc_err += TruncationError(eps, 1 - 2 * eps)
        self.evolved_time = self.evolved_time + N_steps * self.dt
        return trunc_err


class TwoSiteTDVPEngine(TDVPEngine):
    """Engine for the two-site TDVP algorithm.

    Parameters
    ----------
    psi, model, options, **kwargs:
        Same as for :class:`~tenpy.algorithms.algorithm.Algorithm`.

    Options
    -------
    .. cfg:config :: TDVP
        :include: TimeEvolutionAlgorithm

        trunc_params : dict
            Truncation parameters as described in :func:`~tenpy.algorithms.truncation.truncate`
        lanczos_options : dict
            Lanczos options as described in :cfg:config:`Lanczos`.

    Attributes
    ----------
    options: dict
        Optional parameters.
    evolved_time : float | complex
        Indicating how long `psi` has been evolved, ``psi = exp(-i * evolved_time * H) psi(t=0)``.
    psi : :class:`~tenpy.networks.mps.MPS`
        The MPS, time evolved in-place.
    env : :class:`~tenpy.networks.mpo.MPOEnvironment`
        The environment, storing the `LP` and `RP` to avoid recalculations.
    lanczos_options : :class:`~tenpy.tools.params.Config`
        Options passed on to :class:`~tenpy.linalg.lanczos.LanczosEvolution`.
    """
    EffectiveH = TwoSiteH

    def __init__(self, psi, model, options, **kwargs):
        super().__init__(psi, model, options, **kwargs)
        self.trunc_err = TruncationError()

    def get_sweep_schedule(self):
        """Slightly different sweep schedule than DMRG"""
        L = self.psi.L
        if self.finite:
            i0s = list(range(0, L - 2)) + list(range(L - 2, -1, -1))
            move_right = [True] * (L - 2) + [False] * (L - 2) + [None]
            update_LP_RP = [[True, False]] * (L - 2) + [[False, True]] * (L - 2) + [[False, False]]
        else:
            raise NotImplementedError("Only finite TDVP is implemented")
        return zip(i0s, move_right, update_LP_RP)

    def update_local(self, theta, **kwargs):
        i0 = self.i0
        L = self.psi.L

        dt = self.dt
        if i0 == L - 2:
            dt = 2. * dt  # instead of updating the last pair of sites twice, we double the time
        # update two-site wavefunction
        theta, N = LanczosEvolution(self.eff_H, theta, self.lanczos_options).run(-0.5j * dt)
        if npc.norm(theta.unary_blockwise(np.imag)) < self.imaginary_cutoff: # Remove small imaginary part
            # Needed for Lindblad evolution in Hermitian basis where density matrix / operator must be real
            theta.iunary_blockwise(np.real)
        if self.combine:
            theta.itranspose(['(vL.p0)', '(p1.vR)'])  # shouldn't do anything
        else:
            theta = theta.combine_legs([['vL', 'p0'], ['p1', 'vR']], new_axes=[0, 1],
                                       qconj=[+1, -1])
        qtotal_i0 = self.psi.get_B(i0, form=None).qtotal
        U, S, VH, err, renormalize = svd_theta(theta,
                                     self.trunc_params,
                                     qtotal_LR=[qtotal_i0, None],
                                     inner_labels=['vR', 'vL'])
        self.psi.norm *= renormalize

        B0 = U.split_legs(['(vL.p0)']).replace_label('p0', 'p')
        B1 = VH.split_legs(['(p1.vR)']).replace_label('p1', 'p')

        self.psi.set_B(i0, B0, form='A')  # left-canonical
        self.psi.set_B(i0 + 1, B1, form='B')  # right-canonical
        self.psi.set_SR(i0, S)
        update_data = {'err': err, 'N': N, 'U': U, 'VH': VH}
        # earlier update of environments, since they are needed for the one_site_update()
        super().update_env(**update_data)  # new environments, e.g. LP[i0+1] on right move.

        if self.move_right:
            # note that i0 == L-2 is left-moving
            self.one_site_update(i0 + 1, 0.5j * self.dt)
        elif (self.move_right is False):
            self.one_site_update(i0, 0.5j * self.dt)
        # for the last update of the sweep, where move_right is None, there is no one_site_update

        return update_data

    def update_env(self, **update_data):
        """Do nothing; super().update_env() is called explicitly in :meth:`update_local`."""
        pass

    def one_site_update(self, i, dt):
        H1 = OneSiteH(self.env, i, combine=False)
        theta = self.psi.get_theta(i, n=1, cutoff=self.S_inv_cutoff)
        theta = H1.combine_theta(theta)
        theta, _ = LanczosEvolution(H1, theta, self.lanczos_options).run(dt)
        if npc.norm(theta.unary_blockwise(np.imag)) < self.imaginary_cutoff: # Remove small imaginary part
            # Needed for Lindblad evolution in Hermitian basis where density matrix / operator must be real
            theta.iunary_blockwise(np.real)
        self.psi.set_B(i, theta.replace_label('p0', 'p'), form='Th')


class DMTTwoSiteTDVPEngine(TwoSiteTDVPEngine):
    """Engine for the two-site TDVP algorithm.

    Parameters
    ----------
    psi, model, options, **kwargs:
        Same as for :class:`~tenpy.algorithms.algorithm.Algorithm`.

    Options
    -------
    .. cfg:config :: TDVP
        :include: TimeEvolutionAlgorithm

        trunc_params : dict
            Truncation parameters as described in :func:`~tenpy.algorithms.truncation.truncate`
        lanczos_options : dict
            Lanczos options as described in :cfg:config:`Lanczos`.

    Attributes
    ----------
    options: dict
        Optional parameters.
    evolved_time : float | complex
        Indicating how long `psi` has been evolved, ``psi = exp(-i * evolved_time * H) psi(t=0)``.
    psi : :class:`~tenpy.networks.mps.MPS`
        The MPS, time evolved in-place.
    env : :class:`~tenpy.networks.mpo.MPOEnvironment`
        The environment, storing the `LP` and `RP` to avoid recalculations.
    lanczos_options : :class:`~tenpy.tools.params.Config`
        Options passed on to :class:`~tenpy.linalg.lanczos.LanczosEvolution`.
    """

    def update_local(self, theta, **kwargs):
        """
        The trace can change when doing TDVP since we evolve the entirety of the Theta matrix.
        In principle, we could evolve all of the Theta matrix except for the (0,0) entry so that the
        norm is guaranteed to be unchanged. I'm not sure how to do this in practice.
        """
        i0 = self.i0
        L = self.psi.L

        dt = self.dt
        if i0 == L - 2:
            dt = 2. * dt  # instead of updating the last pair of sites twice, we double the time
        # update two-site wavefunction
        theta, N = LanczosEvolution(self.eff_H, theta, self.lanczos_options).run(-0.5j * dt)
        if npc.norm(theta.unary_blockwise(np.imag)) < self.imaginary_cutoff: # Remove small imaginary part
            # Needed for Lindblad evolution in Hermitian basis where density matrix / operator must be real
            theta.iunary_blockwise(np.real)
        if self.combine:
            theta.itranspose(['(vL.p0)', '(p1.vR)'])  # shouldn't do anything
        else:
            theta = theta.combine_legs([['vL', 'p0'], ['p1', 'vR']], new_axes=[0, 1],
                                       qconj=[+1, -1])
        qtotal_i0 = self.psi.get_B(i0, form=None).qtotal
        svd_trunc_params_0 = self.options.get('svd_trunc_params_0', _machine_prec_trunc_par)
        #print(f"Bond {i0}:", dmt.trace_identity_MPS(self.psi).overlap(self.psi) * 2**(self.psi.L//2))
        U, S, VH, err, renormalize = svd_theta(theta,
                                     svd_trunc_params_0,
                                     qtotal_LR=[qtotal_i0, None],
                                     inner_labels=['vR', 'vL'])
        self.psi.norm *= renormalize
        B0 = U.split_legs(['(vL.p0)']).replace_label('p0', 'p')
        B1 = VH.split_legs(['(p1.vR)']).replace_label('p1', 'p')

        self.psi.set_B(i0, B0, form='A')  # left-canonical
        self.psi.set_B(i0 + 1, B1, form='B')  # right-canonical
        self.psi.set_SR(i0, S)
        #print(f"Bond {i0}:", dmt.trace_identity_MPS(self.psi).overlap(self.psi) * 2**(self.psi.L//2))
        dmt_params = self.options['dmt_params']
        trace_env = self.options.get('trace_env', None)
        MPO_envs = self.options.get('MPO_envs', None)
        timing = self.options.get('timing', False)
        svd_trunc_params_2 = self.options.get('svd_trunc_params_2', _machine_prec_trunc_par)

        trunc_err2, renormalize, trace_env, MPO_envs = dmt.dmt_theta(self.psi, i0, self.trunc_params, dmt_params, trace_env=trace_env, MPO_envs=MPO_envs, svd_trunc_params_2=svd_trunc_params_2, timing=timing)
        self.psi.norm *= renormalize

        # Need to keep track of the envs for use on future steps
        self.options['trace_env'] = trace_env
        self.options['MPO_envs'] = MPO_envs
        
        U = self.psi.get_B(i0, form='A').replace_label('p', 'p0').combine_legs(['vL', 'p0'])
        VH = self.psi.get_B(i0+1, form='B').replace_label('p', 'p1').combine_legs(['p1', 'vR'])
        update_data = {'err': err+trunc_err2, 'N': N, 'U': U, 'VH': VH}
        # earlier update of environments, since they are needed for the one_site_update()
        super().update_env(**update_data)  # new environments, e.g. LP[i0+1] on right move.
        #print(f"Bond {i0}:", dmt.trace_identity_MPS(self.psi).overlap(self.psi) * 2**(self.psi.L//2))
        
        #print(f"Bond {i0}")
        #self.env.clear() # TODO: we don't want to clear everything!
        
        
        #print(self.psi.form)
        if self.move_right:
            # note that i0 == L-2 is left-moving
            self.one_site_update(i0 + 1, 0.5j * self.dt)
        elif (self.move_right is False):
            self.one_site_update(i0, 0.5j * self.dt)
        # for the last update of the sweep, where move_right is None, there is no one_site_update
        #print(f"Bond {i0}:", dmt.trace_identity_MPS(self.psi).overlap(self.psi) * 2**(self.psi.L//2))
        #print(self.psi.form)
        #print(self.psi.chi)
        return update_data

    def one_site_update(self, i, dt):
        H1 = OneSiteH(self.env, i, combine=False)
        theta = self.psi.get_theta(i, n=1, cutoff=self.S_inv_cutoff)
        theta = H1.combine_theta(theta)
        #print(npc.norm(theta))
        theta, _ = LanczosEvolution(H1, theta, self.lanczos_options).run(dt)
        #print(npc.norm(theta))
        if npc.norm(theta.unary_blockwise(np.imag)) < self.imaginary_cutoff: # Remove small imaginary part
            # Needed for Lindblad evolution in Hermitian basis where density matrix / operator must be real
            theta.iunary_blockwise(np.real)
        self.psi.set_B(i, theta.replace_label('p0', 'p'), form='Th')

class SingleSiteTDVPEngine(TDVPEngine):
    """Engine for the single-site TDVP algorithm.

    Parameters
    ----------
    psi, model, options, **kwargs:
        Same as for :class:`~tenpy.algorithms.algorithm.Algorithm`.

    Options
    -------
    .. cfg:config :: TDVP
        :include: TimeEvolutionAlgorithm

        trunc_params : dict
            Truncation parameters as described in :func:`~tenpy.algorithms.truncation.truncate`
        lanczos_options : dict
            Lanczos options as described in :cfg:config:`Lanczos`.

    Attributes
    ----------
    options: dict
        Optional parameters.
    evolved_time : float | complex
        Indicating how long `psi` has been evolved, ``psi = exp(-i * evolved_time * H) psi(t=0)``.
    psi : :class:`~tenpy.networks.mps.MPS`
        The MPS, time evolved in-place.
    env : :class:`~tenpy.networks.mpo.MPOEnvironment`
        The environment, storing the `LP` and `RP` to avoid recalculations.
    lanczos_options : :class:`~tenpy.tools.params.Config`
        Options passed on to :class:`~tenpy.linalg.lanczos.LanczosEvolution`.
    """
    EffectiveH = OneSiteH

    def get_sweep_schedule(self):
        """slightly different sweep schedule than DMRG"""
        L = self.psi.L
        if self.finite:
            i0s = list(range(0, L - 1)) + list(range(L - 1, -1, -1))
            move_right = [True] * (L - 1) + [False] * (L - 1) + [None]
            update_LP_RP = [[True, False]] * (L - 1) + [[False, True]] * (L - 1) + [[False, False]]
        else:
            raise NotImplementedError("Only finite TDVP is implemented")
        return zip(i0s, move_right, update_LP_RP)

    def update_local(self, theta, **kwargs):
        i0 = self.i0
        L = self.psi.L

        dt = self.dt
        if i0 == L - 1:
            dt = 2. * dt  # instead of updating the last site twice, we double the time

        # update one-site wavefunction
        theta, N = LanczosEvolution(self.eff_H, theta, self.lanczos_options).run(-0.5j * dt)
        if npc.norm(theta.unary_blockwise(np.imag)) < self.imaginary_cutoff: # Remove small imaginary part
            # Needed for Lindblad evolution in Hermitian basis where density matrix / operator must be real
            theta.iunary_blockwise(np.real)
        if self.move_right:
            self.right_moving_update(i0, theta)
        else:
            # note: left_moving_update() also covers the "non-moving" case move_right=None
            # of the last update in a sweep
            self.left_moving_update(i0, theta)
        return {}  # no truncation error in single-site TDVP!

    def right_moving_update(self, i0, theta):
        if self.combine:
            theta.itranspose(['(vL.p0)', 'vR'])
        else:
            theta = theta.combine_legs(['vL', 'p0'], qconj=+1, new_axes=0)
        U, S, VH = npc.svd(theta, qtotal_LR=[theta.qtotal, None], inner_labels=['vR', 'vL'])
        # no truncation
        A0 = U.split_legs(['(vL.p0)']).replace_label('p0', 'p')
        self.psi.set_B(i0, A0, form='A')  # left-canonical
        self.psi.set_SR(i0, S)

        if True:  # note that i0 == L - 1 is left moving, so we always do a zero-site update
            super().update_env(U=U)
            theta = VH.scale_axis(S, 'vL')
            theta, H0 = self.zero_site_update(i0 + 1, theta, 0.5j * self.dt)
            next_B = self.psi.get_B(i0 + 1, form='B')
            next_th = npc.tensordot(theta, next_B, axes=['vR', 'vL'])
            self.psi.set_B(i0 + 1, next_th, form='Th')  # used and updated for next i0

    def left_moving_update(self, i0, theta):
        if self.combine:
            theta.itranspose(['vL', '(p0.vR)'])
        else:
            theta = theta.combine_legs(['p0', 'vR'], qconj=-1, new_axes=1)
        U, S, VH = npc.svd(theta, qtotal_LR=[None, theta.qtotal], inner_labels=['vR', 'vL'])
        if i0 == 0:
            assert U.shape == (1, 1)
            VH *= U[0, 0]  # just a global phase, but better keep it!
        B1 = VH.split_legs(['(p0.vR)']).replace_label('p0', 'p')
        self.psi.set_B(i0, B1, form='B')  # right-canonical
        self.psi.set_SL(i0, S)

        if i0 != 0:  # left-moving, but not the last site of the update
            super().update_env(VH=VH)  # note: no update needed if i0=0!
            theta = U.iscale_axis(S, 'vR')
            theta, H0 = self.zero_site_update(i0, theta, 0.5j * self.dt)
            next_A = self.psi.get_B(i0 - 1, form='A')
            next_th = npc.tensordot(next_A, theta, axes=['vR', 'vL'])
            self.psi.set_B(i0 - 1, next_th, form='Th')  # used and updated for next i0
            # note: this zero-site update can change the singular values on the bond left of i0.
            # however, we *don't* save them in psi: it turns out that the right singular
            # values for correct expectation values/entropies are the ones set before the if above.
            # (Believe me - I had that coded up and spent days looking for the bug...)

    def update_env(self, **update_data):
        """Do nothing; super().update_env() is called explicitly in :meth:`update_local`."""
        pass

    def zero_site_update(self, i, theta, dt):
        """Zero-site update on the left of site `i`."""
        H0 = ZeroSiteH(self.env, i)
        theta, _ = LanczosEvolution(H0, theta, self.lanczos_options).run(dt)
        return theta, H0

    def post_update_local(self, **update_data):
        self.trunc_err_list.append(0.)  # avoid error in return of sweep()


class TimeDependentSingleSiteTDVP(TimeDependentHAlgorithm,SingleSiteTDVPEngine):
    """Variant of :class:`SingleSiteTDVPEngine` that can handle time-dependent Hamiltonians.

    See details in :class:`~tenpy.algorithms.algorithm.TimeDependentHAlgorithm` as well.
    """
    def reinit_model(self):
        # recreate model
        TimeDependentHAlgorithm.reinit_model(self)
        # and reinitialize environment accordingly
        self.init_env(self.model)


class TimeDependentTwoSiteTDVP(TimeDependentHAlgorithm,TwoSiteTDVPEngine):
    """Variant of :class:`TwoSiteTDVPEngine` that can handle time-dependent Hamiltonians.

    See details in :class:`~tenpy.algorithms.algorithm.TimeDependentHAlgorithm` as well.
    """

    def reinit_model(self):
        TimeDependentSingleSiteTDVP.reinit_model(self)<|MERGE_RESOLUTION|>--- conflicted
+++ resolved
@@ -36,15 +36,12 @@
 from .mps_common import Sweep, ZeroSiteH, OneSiteH, TwoSiteH
 from .algorithm import TimeEvolutionAlgorithm, TimeDependentHAlgorithm
 from ..linalg import np_conserved as npc
-<<<<<<< HEAD
 from ..algorithms import dmt_utils as dmt
+from ..tools.misc import consistency_check
 
 import numpy as np
 import time
 import warnings
-=======
-from ..tools.misc import consistency_check
->>>>>>> df8818c2
 import logging
 
 logger = logging.getLogger(__name__)
@@ -323,18 +320,18 @@
         # Need to keep track of the envs for use on future steps
         self.options['trace_env'] = trace_env
         self.options['MPO_envs'] = MPO_envs
-        
+
         U = self.psi.get_B(i0, form='A').replace_label('p', 'p0').combine_legs(['vL', 'p0'])
         VH = self.psi.get_B(i0+1, form='B').replace_label('p', 'p1').combine_legs(['p1', 'vR'])
         update_data = {'err': err+trunc_err2, 'N': N, 'U': U, 'VH': VH}
         # earlier update of environments, since they are needed for the one_site_update()
         super().update_env(**update_data)  # new environments, e.g. LP[i0+1] on right move.
         #print(f"Bond {i0}:", dmt.trace_identity_MPS(self.psi).overlap(self.psi) * 2**(self.psi.L//2))
-        
+
         #print(f"Bond {i0}")
         #self.env.clear() # TODO: we don't want to clear everything!
-        
-        
+
+
         #print(self.psi.form)
         if self.move_right:
             # note that i0 == L-2 is left-moving

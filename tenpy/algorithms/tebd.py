r"""Time evolving block decimation (TEBD).

The TEBD algorithm (proposed in :cite:`vidal2004`) uses a trotter decomposition of the
Hamiltonian to perform a time evolution of an MPS. It works only for nearest-neighbor hamiltonians
(in tenpy given by a :class:`~tenpy.models.model.NearestNeighborModel`),
which can be written as :math:`H = H^{even} + H^{odd}`,  such that :math:`H^{even}` contains the
the terms on even bonds (and similar :math:`H^{odd}` the terms on odd bonds).
In the simplest case, we apply first :math:`U=\exp(-i*dt*H^{even})`,
then :math:`U=\exp(-i*dt*H^{odd})` for each time step :math:`dt`.
This is correct up to errors of :math:`O(dt^2)`, but to evolve until a time :math:`T`, we need
:math:`T/dt` steps, so in total it is only correct up to error of :math:`O(T*dt)`.
Similarly, there are higher order schemata (in dt) (for more details see
:meth:`TEBDEngine.update`).

Remember, that bond `i` is between sites `(i-1, i)`, so for a finite MPS it looks like::

    |     - B0 - B1 - B2 - B3 - B4 - B5 - B6 -
    |       |    |    |    |    |    |    |
    |       |----|    |----|    |----|    |
    |       | U1 |    | U3 |    | U5 |    |
    |       |----|    |----|    |----|    |
    |       |    |----|    |----|    |----|
    |       |    | U2 |    | U4 |    | U6 |
    |       |    |----|    |----|    |----|
    |                   .
    |                   .
    |                   .

After each application of a `Ui`, the MPS needs to be truncated - otherwise the bond dimension
`chi` would grow indefinitely. A bound for the error introduced by the truncation is returned.

If one chooses imaginary :math:`dt`, the exponential projects
(for sufficiently long 'time' evolution) onto the ground state of the Hamiltonian.

.. note ::
    The application of DMRG is typically much more efficient than imaginary TEBD!
    Yet, imaginary TEBD might be useful for cross-checks and testing.

"""
# Copyright (C) TeNPy Developers, GNU GPLv3

import numpy as np
import time
import typing
import warnings
import logging
logger = logging.getLogger(__name__)

from .algorithm import TimeEvolutionAlgorithm, TimeDependentHAlgorithm
from ..linalg import np_conserved as npc
<<<<<<< HEAD
from .truncation import svd_theta, TruncationError, truncate, _machine_prec_trunc_par
=======
from .truncation import svd_theta, decompose_theta_qr_based, TruncationError
>>>>>>> 8093a8ba
from ..linalg import random_matrix
from ..algorithms import dmt_utils as dmt
from ..tools.misc import consistency_check

__all__ = ['TEBDEngine', 'DMTTEBDEngine', 'SVDTEBDEngine', 'QRBasedTEBDEngine', 'RandomUnitaryEvolution', 'TimeDependentTEBD']


class TEBDEngine(TimeEvolutionAlgorithm):
    """Time Evolving Block Decimation (TEBD) algorithm.

    Parameters are the same as for :class:`~tenpy.algorithms.algorithm.Algorithm`.

    Options
    -------
    .. cfg:config :: TEBDEngine
        :include: TimeEvolutionAlgorithm

        start_trunc_err : :class:`~tenpy.algorithms.truncation.TruncationError`
            Initial truncation error for :attr:`trunc_err`.
        order : int
            Order of the algorithm. The total error for evolution up to a fixed time `t`
            scales as ``O(t*dt^order)``.
        E_offset : None | list of float
            Energy offset to be applied in :meth:`calc_U`, see doc there.
            Only used for real-time evolution!
        max_delta_t : float | None
            Threshold for raising errors on too large time steps. Default ``1.0``.
            The trotterization in the time evolution operator assumes that the time step is small.
            We raise an error if it is not.
            Can be downgraded to a warning by setting this option to ``None``.

    Attributes
    ----------
    trunc_err : :class:`~tenpy.algorithms.truncation.TruncationError`
        The error of the represented state which is introduced due to the truncation during
        the sequence of update steps.
    psi : :class:`~tenpy.networks.mps.MPS`
        The MPS, time evolved in-place.
    model : :class:`~tenpy.models.model.NearestNeighborModel`
        The model defining the Hamiltonian.
    _U : list of list of :class:`~tenpy.linalg.np_conserved.Array`
        Exponentiated `H_bond` (bond Hamiltonians), i.e. roughly ``exp(-i H_bond dt_i)``.
        First list for different `dt_i` as necessary for the chosen `order`,
        second list for the `L` different bonds.
    _U_param : dict
        A dictionary containing the information of the latest created `_U`.
        We don't recalculate `_U` if those parameters didn't change.
    _trunc_err_bonds : list of :class:`~tenpy.algorithms.truncation.TruncationError`
        The *local* truncation error introduced at each bond, ignoring the errors at other bonds.
        The `i`-th entry is left of site `i`.
    _update_index : None | (int, int)
        The indices ``i_dt,i_bond`` of ``U_bond = self._U[i_dt][i_bond]`` during update_step.
    """
    def __init__(self, psi, model, options, **kwargs):
        TimeEvolutionAlgorithm.__init__(self, psi, model, options, **kwargs)
        self._trunc_err_bonds = [TruncationError() for i in range(psi.L + 1)]
        self._U = None
        self._U_param = {}
        self._update_index = None

    @property
    def trunc_err_bonds(self):
        """truncation error introduced on each non-trivial bond."""
        return self._trunc_err_bonds[self.psi.nontrivial_bonds]

    # run() as defined in TimeEvolutionAlgorithm

    def run_GS(self):
        """TEBD algorithm in imaginary time to find the ground state.

        .. note ::
            It is almost always more efficient (and hence advisable) to use DMRG.
            This algorithms can nonetheless be used quite well as a benchmark and for comparison.

        .. cfg:configoptions :: TEBDEngine

            delta_tau_list : list
                A list of floats: the timesteps to be used.
                Choosing a large timestep `delta_tau` introduces large (Trotter) errors,
                but a too small time step requires a lot of steps to reach
                ``exp(-tau H) --> |psi0><psi0|``.
                Therefore, we start with fairly large time steps for a quick time evolution until
                convergence, and then gradually decrease the time step.
            order : int
                Order of the Suzuki-Trotter decomposition.
            N_steps : int
                Number of steps before measurement can be performed
        """
        # initialize parameters
        delta_tau_list = self.options.get(
            'delta_tau_list',
            [0.1, 0.01, 0.001, 1.e-4, 1.e-5, 1.e-6, 1.e-7, 1.e-8, 1.e-9, 1.e-10, 1.e-11, 0.])
        max_error_E = self.options.get('max_error_E', 1.e-13, 'real')
        N_steps = self.options.get('N_steps', 10, int)
        TrotterOrder = self.options.get('order', 2, int)

        Eold = np.mean(self.model.bond_energies(self.psi))
        Sold = np.mean(self.psi.entanglement_entropy())
        start_time = time.time()

        for delta_tau in delta_tau_list:
            logger.info("delta_tau=%e", delta_tau)
            self.calc_U(TrotterOrder, delta_tau, type_evo='imag')
            DeltaE = 2 * max_error_E
            step = 0
            while (DeltaE > max_error_E):
                if self.psi.finite and TrotterOrder == 2:
                    self.update_imag(N_steps, call_canonical_form=False)
                else:
                    self.evolve(N_steps, delta_tau)
                step += N_steps
                E = np.mean(self.model.bond_energies(self.psi))
                DeltaE = abs(Eold - E)
                Eold = E
                S = self.psi.entanglement_entropy()
                max_S = max(S)
                S = np.mean(S)
                DeltaS = S - Sold
                Sold = S
                logger.info(
                    "--> step=%(step)6d, beta=%(beta)3.3f, max(chi)=%(max_chi)d,"
                    "DeltaE=%(dE).2e, E_bond=%(E).10f, Delta_S=%(dS).4e, "
                    "max(S)=%(max_S).10f, time simulated: %(wall_time).1fs", {
                        'step': step,
                        'beta': -self.evolved_time.imag,
                        'max_chi': max(self.psi.chi),
                        'dE': DeltaE,
                        'E': E.real,
                        'dS': DeltaS,
                        'max_S': max_S,
                        'wall_time': time.time() - start_time,
                    })
        # done

    @staticmethod
    def suzuki_trotter_time_steps(order):
        """Return time steps of U for the Suzuki Trotter decomposition of desired order.

        See :meth:`suzuki_trotter_decomposition` for details.

        Parameters
        ----------
        order : int
            The desired order of the Suzuki-Trotter decomposition.

        Returns
        -------
        time_steps : list of float
            We need ``U = exp(-i H_{even/odd} delta_t * dt)`` for the `dt` returned in this list.
        """
        if order == 1:
            return [1.]
        elif order == 2:
            return [0.5, 1.]
        elif order == 4:
            t1 = 1. / (4. - 4.**(1 / 3.))
            t3 = 1. - 4. * t1
            return [t1 / 2., t1, (t1 + t3) / 2., t3]
        elif order == '4_opt':
            # Eq (30a) of arXiv:1901.04974
            a1 = 0.095848502741203681182
            b1 = 0.42652466131587616168
            a2 = -0.078111158921637922695
            b2 = -0.12039526945509726545
            return [a1, b1, a2, b2, 0.5 - a1 - a2, 1. - 2 * (b1 + b2)]  # a1 b1 a2 b2 a3 b3
        # else
        raise ValueError("Unknown order %r for Suzuki Trotter decomposition" % order)

    @staticmethod
    def suzuki_trotter_decomposition(order, N_steps):
        r"""Returns list of necessary steps for the suzuki trotter decomposition.

        We split the Hamiltonian as :math:`H = H_{even} + H_{odd} = H[0] + H[1]`.
        The Suzuki-Trotter decomposition is an approximation
        :math:`\exp(t H) \approx prod_{(j, k) \in ST} \exp(d[j] t H[k]) + O(t^{order+1 })`.

        Parameters
        ----------
        order : ``1, 2, 4, '4_opt'``
            The desired order of the Suzuki-Trotter decomposition.
            Order ``1`` approximation is simply :math:`e^A a^B`.
            Order ``2`` is the "leapfrog" `e^{A/2} e^B e^{A/2}`.
            Order ``4`` is the fourth-order from :cite:`suzuki1991` (also referenced in
            :cite:`schollwoeck2011`), and ``'4_opt'`` gives the optimized version of Equ. (30a) in
            :cite:`barthel2020`.

        Returns
        -------
        ST_decomposition : list of (int, int)
            Indices ``j, k`` of the time-steps ``d = suzuki_trotter_time_step(order)`` and
            the decomposition of `H`.
            They are chosen such that a subsequent application of ``exp(d[j] t H[k])`` to a given
            state ``|psi>`` yields ``(exp(N_steps t H[k]) + O(N_steps t^{order+1}))|psi>``.
        """
        even, odd = 0, 1
        if N_steps == 0:
            return []
        if order == 1:
            a = (0, odd)
            b = (0, even)
            return [a, b] * N_steps
        elif order == 2:
            a = (0, odd)  # dt/2
            a2 = (1, odd)  # dt
            b = (1, even)  # dt
            # U = [a b a]*N
            #   = a b [a2 b]*(N-1) a
            return [a, b] + [a2, b] * (N_steps - 1) + [a]
        elif order == 4:
            a = (0, odd)  # t1/2
            a2 = (1, odd)  # t1
            b = (1, even)  # t1
            c = (2, odd)  # (t1 + t3) / 2 == (1 - 3 * t1)/2
            d = (3, even)  # t3 = 1 - 4 * t1
            # From Schollwoeck 2011 (:arxiv:`1008.3477`):
            # U = U(t1) U(t2) U(t3) U(t2) U(t1)
            # with U(dt) = U(dt/2, odd) U(dt, even) U(dt/2, odd) and t1 == t2
            # Using above definitions, we arrive at:
            # U = [a b a2 b c d c b a2 b a] * N
            #   = [a b a2 b c d c b a2 b] + [a2 b a2 b c d c b a2 b a] * (N-1) + [a]
            steps = [a, b, a2, b, c, d, c, b, a2, b]
            steps = steps + [a2, b, a2, b, c, d, c, b, a2, b] * (N_steps - 1)
            steps = steps + [a]
            return steps
        elif order == '4_opt':
            # symmetric: a1 b1 a2 b2 a3 b3 a2 b2 a2 b1 a1
            steps = [(0, odd), (1, even), (2, odd), (3, even), (4, odd),  (5, even),
                     (4, odd), (3, even), (2, odd), (1, even), (0, odd)]  # yapf: disable
            return steps * N_steps
        # else
        raise ValueError("Unknown order {0!r} for Suzuki Trotter decomposition".format(order))

    def prepare_evolve(self, dt):
        order = self.options.get('order', 2, int)
        E_offset = self.options.get('E_offset', None, 'real')
        self.calc_U(order, dt, type_evo='real', E_offset=E_offset)

    def calc_U(self, order, delta_t, type_evo='real', E_offset=None):
        """Calculate ``self.U_bond`` from ``self.model.H_bond``.

        This function calculates

        * ``U_bond = exp(-i dt (H_bond-E_offset_bond))`` for ``type_evo='real'``, or
        * ``U_bond = exp(- dt H_bond)`` for ``type_evo='imag'``.

        For first order (in `delta_t`), we need just one ``dt=delta_t``.
        Higher order requires smaller `dt` steps, as given by :meth:`suzuki_trotter_time_steps`.

        Parameters
        ----------
        order : int
            Trotter order calculated U_bond. See update for more information.
        delta_t : float
            Size of the time-step used in calculating U_bond
        type_evo : ``'imag' | 'real'``
            Determines whether we perform real or imaginary time-evolution.
        E_offset : None | list of float
            Possible offset added to `H_bond` for real-time evolution.
        """
        U_param = dict(order=order, delta_t=delta_t, type_evo=type_evo, E_offset=E_offset)
        if type_evo == 'real':
            U_param['tau'] = delta_t
        elif type_evo == 'imag':
            U_param['tau'] = -1.j * delta_t
        else:
            raise ValueError("Invalid value for `type_evo`: " + repr(type_evo))
        if self._U_param == U_param and not self.force_prepare_evolve:
            logger.debug("Skip recalculation of U with same parameters as before")
            return  # nothing to do: U is cached
        self._U_param = U_param
        logger.info("Calculate U for %s", U_param)
        consistency_check(delta_t, self.options, 'max_delta_t', 1.,
                          'delta_t > ``max_delta_t`` is unreasonably large for trotterization.')
        L = self.psi.L
        self._U = []
        for dt in self.suzuki_trotter_time_steps(order):
            U_bond = [
                self._calc_U_bond(i_bond, dt * delta_t, type_evo, E_offset) for i_bond in range(L)
            ]
            self._U.append(U_bond)
        self.force_prepare_evolve = False

    def evolve(self, N_steps, dt):
        """Evolve by ``dt * N_steps``.

        Parameters
        ----------
        N_steps : int
            The number of steps for which the whole lattice should be updated.
        dt : float
            The time step; but really this was already used in :meth:`prepare_evolve`.

        Returns
        -------
        trunc_err : :class:`~tenpy.algorithms.truncation.TruncationError`
            The error of the represented state which is introduced due to the truncation during
            this sequence of evolution steps.
        """
        if dt is not None:
            assert dt == self._U_param['delta_t']
        trunc_err = TruncationError()
        order = self._U_param['order']
        for U_idx_dt, odd in self.suzuki_trotter_decomposition(order, N_steps):
            trunc_err += self.evolve_step(U_idx_dt, odd)
        self.evolved_time = self.evolved_time + N_steps * self._U_param['tau']
        self.trunc_err = self.trunc_err + trunc_err  # not += : make a copy!
        # (this is done to avoid problems of users storing self.trunc_err after each `evolve`)
        return trunc_err

    def evolve_step(self, U_idx_dt, odd):
        """Updates either even *or* odd bonds in unit cell.

        Depending on the choice of p, this function updates all even (``E``, odd=False,0)
        **or** odd (``O``) (odd=True,1) bonds::

        |     - B0 - B1 - B2 - B3 - B4 - B5 - B6 -
        |       |    |    |    |    |    |    |
        |       |    |----|    |----|    |----|
        |       |    |  E |    |  E |    |  E |
        |       |    |----|    |----|    |----|
        |       |----|    |----|    |----|    |
        |       |  O |    |  O |    |  O |    |
        |       |----|    |----|    |----|    |

        Note that finite boundary conditions are taken care of by having ``Us[0] = None``.

        Parameters
        ----------
        U_idx_dt : int
            Time step index in ``self._U``,
            evolve with ``Us[i] = self.U[U_idx_dt][i]`` at bond ``(i-1,i)``.
        odd : bool/int
            Indication of whether to update even (``odd=False,0``) or odd (``odd=True,1``) sites

        Returns
        -------
        trunc_err : :class:`~tenpy.algorithms.truncation.TruncationError`
            The error of the represented state which is introduced due to the truncation
            during this sequence of update steps.
        """
        Us = self._U[U_idx_dt]
        trunc_err = TruncationError()
        for i_bond in np.arange(int(odd) % 2, self.psi.L, 2):
            if Us[i_bond] is None:
                continue  # handles finite vs. infinite boundary conditions
            self._update_index = (U_idx_dt, i_bond)
            trunc_err += self.update_bond(i_bond, Us[i_bond])
        self._update_index = None
        return trunc_err

    def update_bond(self, i, U_bond):
        """Updates the B matrices on a given bond.

        Function that updates the B matrices, the bond matrix s between and the
        bond dimension chi for bond i. The corresponding tensor networks look like this::

        |           --S--B1--B2--           --B1--B2--
        |                |   |                |   |
        |     theta:     U_bond        C:     U_bond
        |                |   |                |   |

        Parameters
        ----------
        i : int
            Bond index; we update the matrices at sites ``i-1, i``.
        U_bond : :class:`~tenpy.linalg.np_conserved.Array`
            The bond operator which we apply to the wave function.
            We expect labels ``'p0', 'p1', 'p0*', 'p1*'``.

        Returns
        -------
        trunc_err : :class:`~tenpy.algorithms.truncation.TruncationError`
            The error of the represented state which is introduced by the truncation
            during this update step.
        """
        i0, i1 = i - 1, i
        logger.debug("Update sites (%d, %d)", i0, i1)
        # Construct the theta matrix
        C = self.psi.get_theta(i0, n=2, formL=0.)  # the two B without the S on the left
        C = npc.tensordot(U_bond, C, axes=(['p0*', 'p1*'], ['p0', 'p1']))  # apply U
        C.itranspose(['vL', 'p0', 'p1', 'vR'])
        theta = C.scale_axis(self.psi.get_SL(i0), 'vL')
        # now theta is the same as if we had done
        #   theta = self.psi.get_theta(i0, n=2)
        #   theta = npc.tensordot(U_bond, theta, axes=(['p0*', 'p1*'], ['p0', 'p1']))  # apply U
        # but also have C which is the same except the missing "S" on the left
        # so we don't have to apply inverses of S (see below)

        theta = theta.combine_legs([('vL', 'p0'), ('p1', 'vR')], qconj=[+1, -1])
        # Perform the SVD and truncate the wavefunction
        U, S, V, trunc_err, renormalize = svd_theta(theta,
                                                    self.trunc_params,
                                                    [self.psi.get_B(i0, None).qtotal, None],
                                                    inner_labels=['vR', 'vL'])
        # Split tensor and update matrices
        B_R = V.split_legs(1).ireplace_label('p1', 'p')

        # In general, we want to do the following:
        #     U = U.iscale_axis(S, 'vR')
        #     B_L = U.split_legs(0).iscale_axis(self.psi.get_SL(i0)**-1, 'vL')
        #     B_L = B_L.ireplace_label('p0', 'p')
        # i.e. with SL = self.psi.get_SL(i0), we have ``B_L = SL**-1 U S``
        #
        # However, the inverse of SL is problematic, as it might contain very small singular
        # values.  Instead, we use ``C == SL**-1 theta == SL**-1 U S V``,
        # such that we obtain ``B_L = SL**-1 U S = SL**-1 U S V V^dagger = C V^dagger``
        # here, C is the same as theta, but without the `S` on the very left
        # (Note: this requires no inverse if the MPS is initially in 'B' canonical form)
        B_L = npc.tensordot(C.combine_legs(('p1', 'vR'), pipes=theta.legs[1]),
                            V.conj(),
                            axes=['(p1.vR)', '(p1*.vR*)'])
        B_L.ireplace_labels(['vL*', 'p0'], ['vR', 'p'])
        B_L /= renormalize  # re-normalize to <psi|psi> = 1
        self.psi.norm *= renormalize
        self.psi.set_SR(i0, S)
        self.psi.set_B(i0, B_L, form='B')
        self.psi.set_B(i1, B_R, form='B')
        self._trunc_err_bonds[i] = self._trunc_err_bonds[i] + trunc_err
        return trunc_err

    def update_imag(self, N_steps, call_canonical_form=True):
        """Perform an update suitable for imaginary time evolution.

        Instead of the even/odd brick structure used for ordinary TEBD,
        we 'sweep' from left to right and right to left, similar as DMRG.
        Thanks to that, we are able to preserve at least the orthonormality
        of the canoncial form.


        Parameters
        ----------
        N_steps : int
            The number of steps for which the whole lattice should be updated.
        call_canonical_from : bool
            The singular values saved in the MPS are not exactly correct after the update,
            since the non-unitary update on other bonds can change them.
            To fix this, we call `psi.canonical_form` at the end.
            Since this is about as a expensive as a single sweep, we allow to disable it,
            e.g. during the imaginary evolution looking for ground states where the intermediate
            results is not so critical.

        Returns
        -------
        trunc_err : :class:`~tenpy.algorithms.truncation.TruncationError`
            The error of the represented state which is introduced due to the truncation during
            this sequence of update steps.
        """
        trunc_err = TruncationError()
        order = self._U_param['order']
        # allow only second order evolution
        if order != 2 or not self.psi.finite:
            # Would lead to loss of canonical form. What about DMRG?
            raise NotImplementedError("Use DMRG instead...")
        U_idx_dt = 0  # always with dt=0.5
        assert (self.suzuki_trotter_time_steps(order)[U_idx_dt] == 0.5)
        assert (self.psi.finite)  # finite or segment bc
        Us = self._U[U_idx_dt]
        for _ in range(N_steps):
            # sweep right
            for i_bond in range(self.psi.L):
                if Us[i_bond] is None:
                    continue  # handles finite vs. infinite boundary conditions
                self._update_index = (U_idx_dt, i_bond)
                trunc_err += self.update_bond_imag(i_bond, Us[i_bond])
            # sweep left
            for i_bond in range(self.psi.L - 1, -1, -1):
                if Us[i_bond] is None:
                    continue  # handles finite vs. infinite boundary conditions
                self._update_index = (U_idx_dt, i_bond)
                trunc_err += self.update_bond_imag(i_bond, Us[i_bond])
        self._update_index = None
        self.evolved_time = self.evolved_time + N_steps * self._U_param['tau']
        self.trunc_err = self.trunc_err + trunc_err  # not += : make a copy!
        # (this is done to avoid problems of users storing self.trunc_err after each `update`)
        if call_canonical_form:
            # get correct singular values on all bonds to fix expectation values
            self.psi.canonical_form()
        return trunc_err

    def update_bond_imag(self, i, U_bond):
        """Update a bond with a (possibly non-unitary) `U_bond`.

        Similar as :meth:`update_bond`; but after the SVD just keep the `A, S, B` canonical form.
        In that way, one can sweep left or right without using old singular values,
        thus preserving the canonical form during imaginary time evolution.

        Parameters
        ----------
        i : int
            Bond index; we update the matrices at sites ``i-1, i``.
        U_bond : :class:`~tenpy.linalg.np_conserved.Array`
            The bond operator which we apply to the wave function.
            We expect labels ``'p0', 'p1', 'p0*', 'p1*'``.

        Returns
        -------
        trunc_err : :class:`~tenpy.algorithms.truncation.TruncationError`
            The error of the represented state which is introduced by the truncation
            during this update step.
        """
        i0, i1 = i - 1, i
        logger.debug("Update sites (%d, %d)", i0, i1)
        # Construct the theta matrix
        theta = self.psi.get_theta(i0, n=2)  # 'vL', 'vR', 'p0', 'p1'
        theta = npc.tensordot(U_bond, theta, axes=(['p0*', 'p1*'], ['p0', 'p1']))

        theta = theta.combine_legs([('vL', 'p0'), ('vR', 'p1')], qconj=[+1, -1])
        # Perform the SVD and truncate the wavefunction
        U, S, V, trunc_err, renormalize = svd_theta(theta,
                                                    self.trunc_params,
                                                    inner_labels=['vR', 'vL'])
        self.psi.norm *= renormalize
        # Split legs and update matrices
        B_R = V.split_legs(1).ireplace_label('p1', 'p')
        A_L = U.split_legs(0).ireplace_label('p0', 'p')
        self.psi.set_SR(i0, S)
        self.psi.set_B(i0, A_L, form='A')
        self.psi.set_B(i1, B_R, form='B')
        self._trunc_err_bonds[i] = self._trunc_err_bonds[i] + trunc_err
        return trunc_err

    def _calc_U_bond(self, i_bond, dt, type_evo, E_offset):
        """Calculate exponential of a bond Hamiltonian.

        * ``U_bond = exp(-i dt (H_bond-E_offset_bond))`` for ``type_evo='real'``, or
        * ``U_bond = exp(- dt H_bond)`` for ``type_evo='imag'``.
        """
        h = self.model.H_bond[i_bond]
        if h is None:
            return None  # don't calculate exp(i H t), if `H` is None
        H2 = h.combine_legs([('p0', 'p1'), ('p0*', 'p1*')], qconj=[+1, -1])
        if type_evo == 'imag':
            H2 = (-dt) * H2
        elif type_evo == 'real':
            if E_offset is not None:
                H2 = H2 - npc.diag(E_offset[i_bond], H2.legs[0])
            H2 = (-1.j * dt) * H2
        else:
            raise ValueError("Expect either 'real' or 'imag'inary time, got " + repr(type_evo))
        U = npc.expm(H2)
        if npc.norm(U.unary_blockwise(np.imag)) < self.imaginary_cutoff:
            # Remove imaginary part of Trotter gate
            # If we are evolving a mixed state / operator in the Hermitian basis, then
            # we know that U should be real. So we remove imaginary parts.
            # However, this is dropping imaginary terms near machine precision, so there is
            # a machine precision error between A(t) and A(-t)* for time reversal invariant
            # A and H.
            U.iunary_blockwise(np.real)

        assert (tuple(U.get_leg_labels()) == ('(p0.p1)', '(p0*.p1*)'))
        return U.split_legs()

class SVDTEBDEngine(TEBDEngine):
    def evolve(self, N_steps, dt, call_canonical_form=False):
        """Evolve by ``dt * N_steps``.

        Parameters
        ----------
        N_steps : int
            The number of steps for which the whole lattice should be updated.
        dt : float
            The time step; but really this was already used in :meth:`prepare_evolve`.

        Returns
        -------
        trunc_err : :class:`~tenpy.algorithms.truncation.TruncationError`
            The error of the represented state which is introduced due to the truncation during
            this sequence of evolvution steps.
        """
        if dt is not None:
            assert dt == self._U_param['delta_t']
        return self.update_imag(N_steps, call_canonical_form)

    def evolve_step(self, U_idx_dt, odd):
        raise NotImplementedError()

    def update_bond(self, i, U_bond):
        raise NotImplementedError()

class DMTTEBDEngine(TEBDEngine):
    def evolve(self, N_steps, dt, call_canonical_form=False):
        """Evolve by ``dt * N_steps``.

        Parameters
        ----------
        N_steps : int
            The number of steps for which the whole lattice should be updated.
        dt : float
            The time step; but really this was already used in :meth:`prepare_evolve`.

        Returns
        -------
        trunc_err : :class:`~tenpy.algorithms.truncation.TruncationError`
            The error of the represented state which is introduced due to the truncation during
            this sequence of evolvution steps.
        """
        if dt is not None:
            assert dt == self._U_param['delta_t']
        return self.update_imag(N_steps, call_canonical_form)

    def evolve_step(self, U_idx_dt, odd):
        raise NotImplementedError()

    def update_bond_imag(self, i, U_bond):
        """Update a bond with a (possibly non-unitary) `U_bond`.

        Similar as :meth:`update_bond`; but after the SVD just keep the `A, S, B` canonical form.
        In that way, one can sweep left or right without using old singular values,
        thus preserving the canonical form during imaginary time evolution.

        Parameters
        ----------
        i : int
            Bond index; we update the matrices at sites ``i-1, i``.
        U_bond : :class:`~tenpy.linalg.np_conserved.Array`
            The bond operator which we apply to the wave function.
            We expect labels ``'p0', 'p1', 'p0*', 'p1*'``.

        Returns
        -------
        trunc_err : :class:`~tenpy.algorithms.truncation.TruncationError`
            The error of the represented state which is introduced by the truncation
            during this update step.
        """
        i0, i1 = i - 1, i
        logger.debug("Update sites (%d, %d)", i0, i1)
        # Construct the theta matrix
        theta = self.psi.get_theta(i0, n=2)  # 'vL', 'vR', 'p0', 'p1'
        theta = npc.tensordot(U_bond, theta, axes=(['p0*', 'p1*'], ['p0', 'p1']))
        theta = theta.combine_legs([('vL', 'p0'), ('vR', 'p1')], qconj=[+1, -1])

        # Perform the SVD and truncate the wavefunction
        svd_trunc_params_0 = self.options.get('svd_trunc_params_0', _machine_prec_trunc_par)
        U, S, V, trunc_err1, renormalize = svd_theta(theta, svd_trunc_params_0,
                                                    inner_labels=['vR', 'vL'])
        self.psi.norm *= renormalize
        # Split legs and update matrices
        B_R = V.split_legs(1).ireplace_label('p1', 'p')
        A_L = U.split_legs(0).ireplace_label('p0', 'p')
        self.psi.set_SR(i0, S)
        self.psi.set_B(i0, A_L, form='A')
        self.psi.set_B(i1, B_R, form='B')
        self._trunc_err_bonds[i] = self._trunc_err_bonds[i] + trunc_err1

        # We've now applied the gate and split the two-site theta exactly via SVD. Now we need to use DMT to do truncation.

        dmt_params = self.options['dmt_params']
        trace_env = self.options.get('trace_env', None)
        MPO_envs = self.options.get('MPO_envs', None)
        timing = self.options.get('timing', False)
        svd_trunc_params_2 = self.options.get('svd_trunc_params_2', _machine_prec_trunc_par)

        trunc_err2, renormalize, trace_env, MPO_envs = dmt.dmt_theta(self.psi, i0, self.trunc_params, dmt_params, trace_env, MPO_envs, svd_trunc_params_2=svd_trunc_params_2, timing=timing)
        self.psi.norm *= renormalize
        self._trunc_err_bonds[i] = self._trunc_err_bonds[i] + trunc_err2

        # Need to keep track of the envs for use on future steps
        self.options['trace_env'] = trace_env
        self.options['MPO_envs'] = MPO_envs
        return trunc_err1 + trunc_err2

    def update_bond(self, i, U_bond):
        raise NotImplementedError()

class QRBasedTEBDEngine(TEBDEngine):
    r"""Version of TEBD that relies on QR decompositions rather than SVD.

    As introduced in :arxiv:`2212.09782`.

    .. todo ::
        To use `use_eig_based_svd == True`, which makes sense on GPU only, we need to implement
        the `_eig_based_svd` for "non-square" matrices.
        This means that :math:`M^{\dagger} M` and :math:`M M^{\dagger}` dont have the same size,
        and we need to disregard those eigenvectors of the larger one, that have eigenvalue zero,
        since we dont have corresponding eigenvalues of the smaller one.

    Options
    -------
    .. cfg:config :: QRBasedTEBDEngine
        :include: TEBDEngine

        cbe_expand : float
            Expansion rate. The QR-based decomposition is carried out at an expanded bond dimension
            ``eta = (1 + cbe_expand) * chi``, where ``chi`` is the bond dimension before the time step.
            Default is `0.1`.
        cbe_expand_0 : float
            Expansion rate at low ``chi``.
            If given, the expansion rate decreases linearly from ``cbe_expand_0`` at ``chi == 1``
            to ``cbe_expand`` at ``chi == trunc_params['chi_max']``, then remains constant.
            If not given, the expansion rate is ``cbe_expand`` at all ``chi``.
        cbe_min_block_increase : int
            Minimum bond dimension increase for each block. Default is `1`.
        use_eig_based_svd : bool
            Whether the SVD of the bond matrix :math:`\Xi` should be carried out numerically via
            the eigensystem. This is faster on GPUs, but less accurate.
            It makes no sense to do this on CPU. It is currently not supported for update_imag.
            Default is `False`.
        compute_err : bool
            Whether the truncation error should be computed exactly.
            Compared to SVD-based TEBD, computing the truncation error is significantly more expensive.
            If `True` (default), the full error is computed.
            Otherwise, the truncation error is set to NaN.
    """

    def _expansion_rate(self, i):
        """get expansion rate for updating bond i"""
        expand = self.options.get('cbe_expand', 0.1, 'real')
        expand_0 = self.options.get('cbe_expand_0', None, 'real')

        if expand_0 is None or expand_0 == expand:
            return expand

        chi_max = self.trunc_params.get('chi_max', None, int)
        if chi_max is None:
            raise ValueError('Need to specify trunc_params["chi_max"] in order to use cbe_expand_0.')

        chi = min(self.psi.get_SL(i).shape)
        return max(expand_0 - chi / chi_max * (expand_0 - expand), expand)

    def update_bond(self, i, U_bond):
        i0, i1 = i - 1, i
        expand = self._expansion_rate(i)
        logger.debug(f'Update sites ({i0}, {i1}). CBE expand={expand}')
        # Construct the theta matrix
        C = self.psi.get_theta(i0, n=2, formL=0.)  # the two B without the S on the left
        C = npc.tensordot(U_bond, C, axes=(['p0*', 'p1*'], ['p0', 'p1']))  # apply U
        C.itranspose(['vL', 'p0', 'p1', 'vR'])
        theta = C.scale_axis(self.psi.get_SL(i0), 'vL')
        theta = theta.combine_legs([('vL', 'p0'), ('p1', 'vR')], qconj=[+1, -1])
        old_B_L = self.psi.get_B(i0, 'B')
        old_B_R = self.psi.get_B(i1, 'B')

        _, S, B_R, form, trunc_err, renormalize = decompose_theta_qr_based(
            old_qtotal_L=old_B_L.qtotal, old_qtotal_R=old_B_R.qtotal, old_bond_leg=old_B_R.get_leg('vL'),
            theta=theta, move_right=False,
            expand=expand, min_block_increase=self.options.get('cbe_min_block_increase', 1, int),
            use_eig_based_svd=self.options.get('use_eig_based_svd', False, bool),
            trunc_params=self.trunc_params,
            compute_err=self.options.get('compute_err', True, bool),
            return_both_T=False,
        )
        assert form[1] == 'B'

        B_L = npc.tensordot(C.combine_legs(('p1', 'vR'), pipes=theta.legs[1]),
                            B_R.conj(),
                            axes=[['(p1.vR)'], ['(p*.vR*)']]) / renormalize
        B_L.ireplace_labels(['p0', 'vL*'], ['p', 'vR'])
        B_R = B_R.split_legs(1)
        self.psi.norm *= renormalize
        self.psi.set_B(i0, B_L, form='B')
        self.psi.set_SL(i1, S)
        self.psi.set_B(i1, B_R, form='B')
        self._trunc_err_bonds[i] = self._trunc_err_bonds[i] + trunc_err
        return trunc_err

    def update_bond_imag(self, i, U_bond):
        i0, i1 = i - 1, i
        expand = self._expansion_rate(i)
        logger.debug(f'Update sites ({i0}, {i1}). CBE expand={expand}')
        # Construct the theta matrix
        theta = self.psi.get_theta(i0, n=2)
        theta = npc.tensordot(U_bond, theta, axes=(['p0*', 'p1*'], ['p0', 'p1']))
        theta.itranspose(['vL', 'p0', 'p1', 'vR'])
        theta = theta.combine_legs([('vL', 'p0'), ('p1', 'vR')], qconj=[+1, -1])
        old_B_L = self.psi.get_B(i0, 'B')
        old_B_R = self.psi.get_B(i1, 'B')

        use_eig_based_svd = self.options.get('use_eig_based_svd', False, bool)

        if use_eig_based_svd:
            # see todo comment in _eig_based_svd
            raise NotImplementedError('update_bond_imag does not (yet) support eig based SVD')

        A_L, S, B_R, form, trunc_err, renormalize = decompose_theta_qr_based(
            old_qtotal_L=old_B_L.qtotal, old_qtotal_R=old_B_R.qtotal, old_bond_leg=old_B_R.get_leg('vL'),
            theta=theta, move_right=False,
            expand = expand, min_block_increase=self.options.get('cbe_min_block_increase', 1, int),
            use_eig_based_svd=self.options.get('use_eig_based_svd', False, bool),
            trunc_params=self.trunc_params,
            compute_err=self.options.get('compute_err', True, bool), 
            return_both_T=True,
        )
        assert form == ['A','B']

        A_L = A_L.split_legs(0)
        B_R = B_R.split_legs(1)

        self.psi.norm *= renormalize
        self.psi.set_B(i0, A_L, form='A')
        self.psi.set_SL(i1, S)
        self.psi.set_B(i1, B_R, form='B')
        self._trunc_err_bonds[i] = self._trunc_err_bonds[i] + trunc_err

        return trunc_err


class RandomUnitaryEvolution(TEBDEngine):
    """Evolution of an MPS with random two-site unitaries in a TEBD-like fashion.

    Instead of using a model Hamiltonian, this TEBD engine evolves with random two-site unitaries.
    These unitaries are drawn according to the Haar measure on unitaries obeying the conservation
    laws dictated by the conserved charges. If no charge is preserved, this distribution is called
    circular unitary ensemble (CUE), see :func:`~tenpy.linalg.random_matrix.CUE`.
    The distribution can be changed through the
    :cfg:option:`RandomUnitaryEvolution.distribution_function`.

    On one hand, such an evolution is of interest in recent research (see eg. :arxiv:`1710.09827`).
    On the other hand, it also comes in handy to "randomize" an initial state, e.g. for DMRG.
    Note that the entanglement grows very quickly, choose the truncation parameters accordingly!

    Options
    -------
    .. cfg:config :: RandomUnitaryEvolution
        :include: TEBDEngine

        N_steps : int
            Number of two-site unitaries to be applied on each bond.
        trunc_params : dict
            Truncation parameters as described in :cfg:config:`truncate`

    Examples
    --------
    One can initialize a "random" state with total Sz = L//2 as follows:

    .. doctest :: RandomUnitaryEvolution

        >>> from tenpy.algorithms.tebd import RandomUnitaryEvolution
        >>> from tenpy.networks.mps import MPS
        >>> L = 8
        >>> spin_half = tenpy.networks.site.SpinHalfSite(conserve='Sz')
        >>> psi = MPS.from_product_state([spin_half]*L, ["up", "down"]*(L//2), bc='finite')  # Neel
        >>> print(psi.chi)
        [1, 1, 1, 1, 1, 1, 1]
        >>> options = dict(N_steps=2, trunc_params={'chi_max':10})
        >>> eng = RandomUnitaryEvolution(psi, options)
        >>> eng.run()
        >>> print(psi.chi)
        [2, 4, 8, 10, 8, 4, 2]
        >>> psi.canonical_form()  # a good idea if there was a truncation necessary.

    The "random" unitaries preserve the specified charges, e.g. here we have Sz-conservation.
    If you start in a sector of all up spins, the random unitaries can only apply a phase:

    .. doctest :: RandomUnitaryEvolution

        >>> psi2 = MPS.from_product_state([spin_half]*L, ["up"]*L, bc='finite')  # all spins up
        >>> print(psi2.chi)
        [1, 1, 1, 1, 1, 1, 1]
        >>> eng2 = RandomUnitaryEvolution(psi2, options)
        >>> eng2.run()  # random unitaries respect Sz conservation -> we stay in all-up sector
        >>> print(psi2.chi)  # still a product state, not really random!!!
        [1, 1, 1, 1, 1, 1, 1]
    """

    def __init__(self, psi, options, **kwargs):
        TEBDEngine.__init__(self, psi, None, options, **kwargs)

    def run(self):
        """Time evolution with TEBD and random two-site unitaries (possibly conserving charges)."""
        dt = self.options.get('dt', 1, 'real')
        if dt != 1:
            warnings.warn(f"dt={dt!s} != 1 for RandomUnitaryEvolution "
                          "is only used as unit for evolved_time")
        super().run()

    def prepare_evolve(self, dt):
        "Do nothing, as we call :meth:`calc_U` directly in :meth:`update`."
        pass

    def calc_U(self):
        """Draw new random two-site unitaries replacing the usual `U` of TEBD.

        .. cfg:configoptions :: RandomUnitaryEvolution

            distribution_func : str | function
                Function or name for one of the matrix ensembles in
                :mod:`~tenpy.linalg.random_matrix` which generates unitaries (or a subset of them).
                To be used as `func` for generating unitaries with
                :meth:`~tenpy.linalg.np_conserved.Array.from_func_square`, i.e. the `U` still
                preserves the charge block structure!
            distribution_func_kwargs : dict
                Extra keyword arguments for `distribution_func`.
        """
        func = self.options.get('distribution_func', "CUE", [str, typing.Callable])
        if isinstance(func, str):
            if func not in ["CUE", "CRE", "COE", "O_close_1", "U_close_1"]:
                raise ValueError("distribution_func should generate unitaries")
            func = getattr(random_matrix, func, None)
            assert func is not None
        func_kwargs = self.options.get('distribution_func_kwargs', {}, dict)
        sites = self.psi.sites
        L = len(sites)
        U_bonds = []
        for i in range(L):
            if i == 0 and self.psi.finite:
                U_bonds.append(None)
            else:
                leg_L = sites[i - 1].leg
                leg_R = sites[i].leg
                pipe = npc.LegPipe([leg_L, leg_R])
                U = npc.Array.from_func_square(func, pipe, func_kwargs=func_kwargs)
                U = U.split_legs()
                U.iset_leg_labels(['p0', 'p1', 'p0*', 'p1*'])
                U_bonds.append(U)
        self._U = [U_bonds]

    def evolve(self, N_steps, dt):
        """Apply ``N_steps`` random two-site unitaries to each bond (in even-odd pattern).

        Parameters
        ----------
        dt : float
            Mostly ignored, but used as unit to update :attr:`evolved_time`.
        N_steps : int
            The number of steps for which the whole lattice should be updated.

        Returns
        -------
        trunc_err : :class:`~tenpy.algorithms.truncation.TruncationError`
            The error of the represented state which is introduced due to the truncation during
            this sequence of update steps.
        """
        trunc_err = TruncationError()
        for _ in range(N_steps):
            self.calc_U()  # draw new random unitaries
            for odd in [1, 0]:
                trunc_err += self.evolve_step(0, odd)
        self.evolved_time = self.evolved_time + N_steps * dt
        self.trunc_err = self.trunc_err + trunc_err  # not += : make a copy!
        # (this is done to avoid problems of users storing self.trunc_err after each `update`)
        return trunc_err


class TimeDependentTEBD(TimeDependentHAlgorithm,TEBDEngine):
    """Variant of :class:`TEBDEngine` that can handle time-dependent Hamiltonians.

    See details in :class:`~tenpy.algorithms.algorithm.TimeDependentHAlgorithm` as well.
    """
    # uses run_evolution from TimeDependentHAlgorithm
    # so nothing to redefine here<|MERGE_RESOLUTION|>--- conflicted
+++ resolved
@@ -48,11 +48,7 @@
 
 from .algorithm import TimeEvolutionAlgorithm, TimeDependentHAlgorithm
 from ..linalg import np_conserved as npc
-<<<<<<< HEAD
-from .truncation import svd_theta, TruncationError, truncate, _machine_prec_trunc_par
-=======
-from .truncation import svd_theta, decompose_theta_qr_based, TruncationError
->>>>>>> 8093a8ba
+from .truncation import svd_theta, decompose_theta_qr_based, TruncationError, truncate, _machine_prec_trunc_par
 from ..linalg import random_matrix
 from ..algorithms import dmt_utils as dmt
 from ..tools.misc import consistency_check
@@ -832,7 +828,7 @@
             expand = expand, min_block_increase=self.options.get('cbe_min_block_increase', 1, int),
             use_eig_based_svd=self.options.get('use_eig_based_svd', False, bool),
             trunc_params=self.trunc_params,
-            compute_err=self.options.get('compute_err', True, bool), 
+            compute_err=self.options.get('compute_err', True, bool),
             return_both_T=True,
         )
         assert form == ['A','B']

--- conflicted
+++ resolved
@@ -2206,7 +2206,6 @@
 
         # Get change of basis matrices using current |psi>.
         QR_L, QR_R, keep_L, keep_R, trace_env, MPO_envs = dmt.build_QR_matrices(new_psi, i0, dmt_params, trace_env, MPO_envs)
-<<<<<<< HEAD
         if timing:
             time2 = time.time()
             print('Get QR Time:', time2 - time1, flush=True)
@@ -2216,9 +2215,7 @@
             time2 = time.time()
             print('Remove redundancy Time:', time2 - time1, flush=True)
             time1 = time2
-=======
-        Q_L, _, Q_R, _, keep_L, keep_R, proj_L, proj_R = dmt.remove_redundancy_QR(QR_L, QR_R, keep_L, keep_R, dmt_params.get('R_cutoff', 1.e-14))
->>>>>>> e01d13e3
+
         if keep_L >= chi or keep_R >= chi:
             # On the left sweep (updating RP), track change of theta)
             if self._tol_theta_diff is not None and self.update_LP_RP[0] == False:
@@ -2245,16 +2242,13 @@
         M_norm = npc.norm(M_OC)
         #print("Norm of new M (hopefully this is 1):", npc.norm(M_OC))
         # SAJANT TODO - do we want this to be normalized? Probably?
-<<<<<<< HEAD
-        M_trunc, err = dmt.truncate_M(M_OC, self.trunc_params, dmt_params.get('connected', False), keep_L, keep_R, proj_L, proj_R)
+        # See comment in DMT_theta function for details about traceful_ind
+        M_trunc, err = dmt.truncate_M(M_OC, self.trunc_params, dmt_params.get('connected', False), keep_L, keep_R, proj_L, proj_R,
+                                      traceful_ind_L=np.argsort(new_psi.sites[i].perm)[0], traceful_ind_R=np.argsort(new_psi.sites[i+1].perm)[0])
         if timing:
             time2 = time.time()
             print('Truncate M Block Time:', time2 - time1, flush=True)
             time1 = time2
-=======
-        M_trunc, err = dmt.truncate_M(M_OC, self.trunc_params, dmt_params.get('connected', False), keep_L, keep_R, proj_L, proj_R,
-                                      traceful_ind_L=np.argsort(new_psi.sites[i].perm)[0], traceful_ind_R=np.argsort(new_psi.sites[i+1].perm)[0])
->>>>>>> e01d13e3
 
         svd_trunc_params_2 = self.options.get('svd_trunc_params_2', _machine_prec_trunc_par)
         U, S, VH, err2, renormalization2 = svd_theta(M_trunc, svd_trunc_params_2, renormalize=True)

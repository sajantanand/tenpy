--- conflicted
+++ resolved
@@ -24,22 +24,14 @@
 from .algorithm import Algorithm
 from ..linalg.sparse import NpcLinearOperator, SumNpcLinearOperator, OrthogonalNpcLinearOperator
 from ..networks.mpo import MPOEnvironment
-<<<<<<< HEAD
 from ..networks.mps import MPSEnvironment, MPS
 from ..networks.site import DoubledSite
 from .truncation import truncate, svd_theta, TruncationError, _machine_prec_trunc_par
 from ..linalg import np_conserved as npc
 from ..tools.params import asConfig
-from ..tools.misc import find_subclass
-from ..algorithms import dmt_utils as dmt
-=======
-from ..networks.mps import MPSEnvironment
-from .truncation import truncate, svd_theta, TruncationError
-from ..linalg import np_conserved as npc
-from ..tools.params import asConfig
 from ..tools.misc import find_subclass, consistency_check
 from ..tools.process import memory_usage
->>>>>>> df8818c2
+from ..algorithms import dmt_utils as dmt
 import numpy as np
 import time
 import warnings
@@ -230,7 +222,7 @@
         -------
 
         .. cfg:configoptions :: Sweep
-                
+
             start_env : int
                 Number of sweeps to be performed without optimization to update the environment.
 
@@ -697,14 +689,14 @@
         #   new_B[i] = V[i] * B[i] * hc(V[i + 1])
         # LP environments transform like A tensors on the vR(*) leg(s)
         # RP environments transform like B tensors on the vL(*) leg(s)
-        
+
         if self.psi.finite:
             assert self.psi.get_SL(0).ndim == 1
             assert self.psi.get_SR(self.psi.L - 1).ndim == 1
             first = 1
         else:
             first = 0
-        
+
         for i in range(first, self.psi.L):  # converting S to the left of site i
             S = self.psi.get_SL(i)
             if S.ndim == 1:
@@ -737,7 +729,7 @@
             self.psi.set_B(i - 1, B_L, form=self.psi.form[i - 1])
             self.psi.set_SL(i, S)
             self.psi.set_B(i, B_R, form=self.psi.form[i])
-            
+
             # Update environment LP and RP
             assert self.env.bra is self.psi
             update_env_ket_leg = (self.env.ket is self.psi)
@@ -777,7 +769,7 @@
             If the any truncation error :attr:`~tenpy.algorithms.truncation.TruncationError.eps`
             on the final sweep exceeds this value, we raise.
             Can be downgraded to a warning by setting this option to ``None``.
-    
+
     """
 
     def run(self):
@@ -820,7 +812,7 @@
             iteration
         """
         raise NotImplementedError("Subclasses should implement this.")
-    
+
     def status_update(self, iteration_start_time: float):
         """Emits a status message to the logging system after an iteration.
 
@@ -843,7 +835,7 @@
                 'sep': "=" * 80,
             }
         )
-        
+
     def stopping_criterion(self, iteration_start_time: float) -> bool:
         """Determines if the main loop should be terminated.
 
@@ -855,7 +847,7 @@
         Options
         -------
         .. cfg:configoptions :: IterativeSweeps
-        
+
             min_sweeps : int
                 Minimum number of sweeps to perform.
             max_sweeps : int
@@ -873,7 +865,7 @@
         min_sweeps = self.options.get('min_sweeps', 1, int)
         max_sweeps = self.options.get('max_sweeps', 1000, int)
         max_seconds = 3600 * self.options.get('max_hours', 24 * 365, 'real')
-        
+
         if self.sweeps > max_sweeps:
             if self.is_converged():
                 logger.info(f'{self.__class__.__name__}: Converged.')
@@ -902,11 +894,11 @@
         Such checks are covered by :meth:`stopping_condition`.
         """
         raise NotImplementedError("Subclasses should implement this.")
-    
+
     def post_run_cleanup(self):
         """Perform any final steps or clean up after the main loop has terminated."""
         self.mixer_cleanup()
-        
+
 
 class EffectiveH(NpcLinearOperator):
     """Prototype class for local effective Hamiltonians used in sweep algorithms.

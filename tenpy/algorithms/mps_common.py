"""'Sweep' algorithm and effective Hamiltonians.

Many MPS-based algorithms use a 'sweep' structure, wherein local updates are
performed on the MPS tensors sequentially, first from left to right, then from
right to left. This procedure is common to DMRG, TDVP, sequential time evolution,
etc.

Another common feature of these algorithms is the use of an effective local
Hamiltonian to perform the local updates. The most prominent example of this is
probably DMRG, where the local MPS object is optimized with respect to the rest
of the MPS-MPO-MPS network, the latter forming the effective Hamiltonian.

The :class:`Sweep` class attempts to generalize as many aspects of 'sweeping'
algorithms as possible. :class:`EffectiveH` and its subclasses implement the
effective Hamiltonians mentioned above. Currently, effective Hamiltonians for
1-site and 2-site optimization are implemented.

The :class:`VariationalCompression` and :class:`VariationalApplyMPO`
implemented here also directly use the :class:`Sweep` class.

"""
# Copyright 2018-2021 TeNPy Developers, GNU GPLv3

import numpy as np
import time
import warnings
import copy
import logging
logger = logging.getLogger(__name__)

from ..linalg import np_conserved as npc
from .truncation import svd_theta, TruncationError
from ..networks.mps import MPSEnvironment, MPS
from ..networks.mpo import MPOEnvironment
from ..linalg.sparse import NpcLinearOperator, SumNpcLinearOperator, OrthogonalNpcLinearOperator
from .algorithm import Algorithm

__all__ = [
    'Sweep', 'EffectiveH', 'OneSiteH', 'TwoSiteH', 'VariationalCompression', 'VariationalApplyMPO'
]


class Sweep(Algorithm):
    r"""Prototype class for a 'sweeping' algorithm.

    This is a superclass, intended to cover common procedures in all algorithms that 'sweep'. This
    includes DMRG, TDVP, etc.

    .. todo ::
        TDVP is currently not implemented with the sweep class.

    Parameters
    ----------
    psi : :class:`~tenpy.networks.mps.MPS`
        Initial guess for the ground state, which is to be optimized in-place.
    model : :class:`~tenpy.models.MPOModel`
        The model representing the Hamiltonian for which we want to find the ground state.
    options : dict
        Further optional configuration parameters.
    resume_data : None | dict
        Can only be passed as keyword argument.
        By default (``None``) ignored. If a `dict`, it should contain the data returned by
        :meth:`get_resume_data` when intending to continue/resume an interrupted run,
        in particular `'init_env_data'`.
    orthogonal_to : None | list of :class:`~tenpy.networks.mps.MPS` | list of dict
        States to orthogonalize against, see :meth:`init_env`.

    Options
    -------
    .. cfg:config :: Sweep
        :include: Algorithm

        combine : bool
            Whether to combine legs into pipes. This combines the virtual and
            physical leg for the left site (when moving right) or right side
            (when moving left) into pipes. This reduces the overhead of
            calculating charge combinations in the contractions, but one
            :meth:`matvec` is formally more expensive,
            :math:`O(2 d^3 \chi^3 D)`.
        lanczos_params : dict
            Lanczos parameters as described in :cfg:config:`Lanczos`.

    Attributes
    ----------
    EffectiveH : class
        Class attribute; a sublcass of :class:`~tenpy.algorithms.mps_common.EffectiveH`.
        It's length attribute determines how many sites are optimized/updated at once,
        see also :attr:`n_optimize`.
    options: :class:`~tenpy.tools.params.Config`
        Optional parameters.
    E_trunc_list : list
        List of truncation energies throughout a sweep.
    env : :class:`~tenpy.networks.mpo.MPOEnvironment`
        Environment for contraction ``<psi|H|psi>``.
    finite : bool
        Whether the MPS boundary conditions are finite (True) or infinite (False)
    i0 : int
        Only set during sweep.
        Left-most of the `EffectiveH.length` sites to be updated in :meth:`update_local`.
    move_right : bool
        Only set during sweep.
        Whether the next `i0` of the sweep will be right or left of the current one.
    ortho_to_envs : list of :class:`~tenpy.networks.mps.MPSEnvironment`
        List of environments ``<psi|psi_ortho>``, where `psi_ortho` is an MPS to orthogonalize
        against.
    shelve : bool
        If a simulation runs out of time (`time.time() - start_time > max_seconds`), the run will
        terminate with `shelve = True`.
    sweeps : int
        The number of sweeps already performed.
    time0 : float
        Time marker for the start of the run.
    trunc_err_list : list
        List of truncation errors.
    update_LP_RP : (bool, bool)
        Only set during a sweep.
        Whether it is necessary to update the `LP` and `RP`.
        The latter are chosen such that the environment is growing for infinite systems, but
        we only keep the minimal number of environment tensors in memory (inside :attr:`env`).
    chi_list : dict | ``None``
        A dictionary to gradually increase the `chi_max` parameter of `trunc_params`.
        See :cfg:option:`Sweep.chi_list`
    """
    def __init__(self, psi, model, options, *, orthogonal_to=None, resume_data=None):
        if not hasattr(self, "EffectiveH"):
            raise NotImplementedError("Subclass needs to set EffectiveH")
        super().__init__(psi, model, options, resume_data=resume_data)
        options = self.options

        self.combine = options.get('combine', False)
        self.finite = self.psi.finite

        self.lanczos_params = options.subconfig('lanczos_params')

        self.env = None
        self.ortho_to_envs = []
        self.init_env(model, resume_data=resume_data, orthogonal_to=orthogonal_to)
        self.i0 = 0
        self.move_right = True
        self.update_LP_RP = (True, False)

    @property
    def engine_params(self):
        warnings.warn("renamed self.engine_params -> self.options", FutureWarning, stacklevel=2)
        return self.options

    @property
    def _all_envs(self):
        return [self.env] + self.ortho_to_envs

    def get_resume_data(self, sequential_simulations=False):
        data = super().get_resume_data(sequential_simulations)
        data['init_env_data'] = self.env.get_initialization_data()
        if not sequential_simulations:
            data['sweeps'] = self.sweeps
            if len(self.ortho_to_envs) > 0:
                data['orthogonal_to'] = [e.ket for e in self.ortho_to_envs]
        return data

    @property
    def n_optimize(self):
        """the number of sites to be optimized over at once.

        Indirectly set by the class attribute :attr:`EffectiveH` and it's `length`.
        For example, :class:`~tenpy.algorithms.dmrg.TwoSiteDMRGEngine` uses the
        :class:`~tenpy.algorithms.mps_common.TwoSiteH` and hence has ``n_optimize=2``,
        while the :class:`~tenpy.algorithms.dmrg.SingleSiteDMRGEngine` has ``n_optimize=1``.
        """
        return self.EffectiveH.length

    def init_env(self, model=None, resume_data=None, orthogonal_to=None):
        """(Re-)initialize the environment.

        This function is useful to (re-)start a Sweep with a slightly different
        model or different (engine) parameters. Note that we assume that we
        still have the same `psi`.
        Calls :meth:`reset_stats`.

        Parameters
        ----------
        model : :class:`~tenpy.models.MPOModel`
            The model representing the Hamiltonian for which we want to find the ground state.
            If ``None``, keep the model used before.
        resume_data : None | dict
            Given when resuming a simulation, as returned by :meth:`get_resume_data`.
        orthogonal_to : None | list of :class:`~tenpy.networks.mps.MPS` | list of dict
            List of other matrix product states to orthogonalize against.
            Instead of just the state, you can specify a dict with the state as `ket`
            and further keyword arguments for initializing the
            :class:`~tenpy.networks.mps.MPSEnvironment`; the :attr:`psi` to be optimized is
            used as `bra`.
            Works only for finite or segment MPS; for infinite MPS it must be `None`.
            This can be used to find (a few) excited states as follows.
            First, run DMRG to find the ground state,
            and then run DMRG again while orthogonalizing against the ground state,
            which yields the first excited state (in the same symmetry sector), and so on.
            Note that ``resume_data['orthogonal_to']`` takes precedence over the argument.

        Options
        -------
        .. deprecated :: 0.6.0
            Options `LP`, `LP_age`, `RP` and `RP_age` are now collected in a dictionary
            `init_env_data` with different keys `init_LP`, `init_RP`, `age_LP`, `age_RP`

        .. deprecated :: 0.8.0
            Instead of passing the `init_env_data` as a option, it should be passed
            as dict entry of `resume_data`.

        .. cfg:configoptions :: Sweep

            init_env_data : dict
                Dictionary as returned by ``self.env.get_initialization_data()`` from
                :meth:`~tenpy.networks.mpo.MPOEnvironment.get_initialization_data`.
                Deprecated, use the `resume_data` function/class argument instead.
            orthogonal_to : list of :class:`~tenpy.networks.mps.MPS`
                Deprecated in favor of the `orthogonal_to` function argument (forwarded from the
                class argument) with the same effect.
            start_env : int
                Number of sweeps to be performed without optimization to update the environment.

        Raises
        ------
        ValueError
            If the engine is re-initialized with a new model, which legs are incompatible with
            those of hte old model.
        """
        H = model.H_MPO if model is not None else self.env.H
        if resume_data is None:
            resume_data = {}
        if 'init_env_data' in self.options:
            warnings.warn("put init_env_data in resume_data instead of options!", FutureWarning)
            resume_data.setdefault('init_env_data', self.options['init_env_data'])
        init_env_data = {}
        if self.env is not None and self.psi.bc != 'finite':
            # reuse previous environments.
            # if legs are incompatible, MPOEnvironment.init_first_LP_last_RP will regenerate
            init_env_data = self.env.get_initialization_data()
        init_env_data = resume_data.get('init_env_data', init_env_data)
        if not self.psi.finite and init_env_data and \
                self.options.get('chi_list', None) is not None:
            warnings.warn("Re-using environment with `chi_list` set! Do you want this?")
        replaced = [('LP', 'init_LP'), ('LP_age', 'age_LP'), ('RP', 'init_RP'),
                    ('RP_age', 'age_RP')]
        if any([key_old in self.options for key_old, _ in replaced]):
            warnings.warn("Deprecated options LP/RP/LP_age/RP_age: collected in `init_env_data`",
                          FutureWarning)
            for key_old, key_new in replaced:
                if key_old in self.options:
                    init_env_data[key_new] = self.options[key_old]

        self.env = MPOEnvironment(self.psi, H, self.psi, **init_env_data)

        # (re)initialize ortho_to_envs
        if 'orthogonal_to' in self.options:
            warnings.warn(
                "Deprecated `orthogonal_to` in dmrg options: instead give "
                "`orthogonal_to` as keyword to the Algorithm class.", FutureWarning)
            assert orthogonal_to is None
            orthogonal_to = self.options['orthogonal_to']
        if 'orthogonal_to' in resume_data:
            orthogonal_to = resume_data['orthogonal_to']  # precedence for resume_data!

        if orthogonal_to:
            if not self.finite:
                raise ValueError("Can't orthogonalize for infinite MPS: overlap not well defined.")
            self.ortho_to_envs = []
            for ortho in orthogonal_to:
                if isinstance(ortho, dict):
                    self.ortho_to_envs.append(MPSEnvironment(self.psi, **ortho))
                else:
                    self.ortho_to_envs.append(MPSEnvironment(self.psi, ortho))

<<<<<<< HEAD
        if self.options.get("cache_env", False):
            import h5py
            from ..tools.cache import Hdf5CacheFile
            fn = self.options.get("cache_env_filename", "cache.h5")
            self.cache = cache = Hdf5CacheFile(fn)
            self.env._LP = cache.make_ListCache(self.env._LP, "/env/LP")
            self.env._RP = cache.make_ListCache(self.env._RP, "/env/RP")
            for i, env in enumerate(self.ortho_to_envs):
                env._LP = cache.make_ListCache(env._LP, "/ortho_{0:d}/LP".format(i))
                env._RP = cache.make_ListCache(env._RP, "/ortho_{0:d}/RP".format(i))

        self.reset_stats()
=======
        self.reset_stats(resume_data)
>>>>>>> f7db6fde

        # initial sweeps of the environment (without mixer)
        if not self.finite:
            start_env = self.options.get('start_env', 1)
            self.environment_sweeps(start_env)

    def reset_stats(self, resume_data=None):
        """Reset the statistics. Useful if you want to start a new Sweep run.

        This method is expected to be overwritten by subclass, and should then define
        self.update_stats and self.sweep_stats dicts consistent with the statistics generated by
        the algorithm particular to that subclass.

        .. cfg:configoptions :: Sweep

            sweep_0 : int
                Number of sweeps that have already been performed.
            chi_list : None | dict(int -> int)
                By default (``None``) this feature is disabled.
                A dict allows to gradually increase the `chi_max`.
                An entry `at_sweep: chi` states that starting from sweep `at_sweep`,
                the value `chi` is to be used for ``trunc_params['chi_max']``.
                For example ``chi_list={0: 50, 20: 100}`` uses ``chi_max=50`` for the first
                20 sweeps and ``chi_max=100`` afterwards.
        """
        self.sweeps = self.options.get('sweep_0', 0)
        if resume_data is not None and 'sweeps' in resume_data:
            self.sweeps = resume_data['sweeps']
        self.shelve = False
        self.chi_list = self.options.get('chi_list', None)
        if self.chi_list is not None:
            done = [k for k in self.chi_list.keys() if k < self.sweeps]
            if len(done) > 0:
                chi_max = self.chi_list[max(done)]
                self.trunc_params['chi_max'] = chi_max
                logger.info("Setting chi_max=%d", chi_max)
        self.time0 = time.time()

    def environment_sweeps(self, N_sweeps):
        """Perform `N_sweeps` sweeps without optimization to update the environment.

        Parameters
        ----------
        N_sweeps : int
            Number of sweeps to run without optimization
        """
        if N_sweeps <= 0:
            return
        logger.info("start environment_sweep")
        for k in range(N_sweeps):
            self.sweep(optimize=False)

    def sweep(self, optimize=True):
        """One 'sweep' of a sweeper algorithm.

        Iteratate over the bond which is optimized, to the right and
        then back to the left to the starting point.
        If optimize=False, don't actually diagonalize the effective hamiltonian,
        but only update the environment.

        Parameters
        ----------
        optimize : bool, optional
            Whether we actually optimize to find the ground state of the effective Hamiltonian.
            (If False, just update the environments).

        Returns
        -------
        max_trunc_err : float
            Maximal truncation error introduced.
        """
        self.E_trunc_list = []
        self.trunc_err_list = []
        schedule = self.get_sweep_schedule()

        if optimize and self.chi_list is not None:
            new_chi_max = self.chi_list.get(self.sweeps, None)
            if new_chi_max is not None:
                logger.info("Setting chi_max=%d", new_chi_max)
                self.trunc_params['chi_max'] = new_chi_max

        # the actual sweep
        for i0, move_right, update_LP_RP in schedule:
            self.i0 = i0
            self.move_right = move_right
            self.update_LP_RP = update_LP_RP
            update_LP, update_RP = update_LP_RP
            logger.debug("in sweep: i0 =%d", i0)
            # --------- the main work --------------
            theta = self.prepare_update()
            update_data = self.update_local(theta, optimize=optimize)
            if update_LP:
                self.update_LP(update_data['U'])  # (requires updated B)
                for o_env in self.ortho_to_envs:
                    o_env.get_LP(i0 + 1, store=True)
            if update_RP:
                self.update_RP(update_data['VH'])
                for o_env in self.ortho_to_envs:
                    o_env.get_RP(i0, store=True)
            self.post_update_local(update_data)

        if optimize:  # count optimization sweeps
            self.sweeps += 1
        return np.max(self.trunc_err_list)

    def get_sweep_schedule(self):
        """Define the schedule of the sweep.

        One 'sweep' is a full sequence from the leftmost site to the right and
        back. Only those `LP` and `RP` that can be used later should be updated.

        Returns
        -------
        schedule : iterable of (int, bool, (bool, bool))
            Schedule for the sweep. Each entry is ``(i0, move_right, (update_LP, update_RP))``,
            where `i0` is the leftmost of the ``self.EffectiveH.length`` sites to be updated in
            :meth:`update_local`, `move_right` indicates whether the next `i0` in the schedule is
            rigth (`True`) of the current one, and `update_LP`, `update_RP` indicate
            whether it is necessary to update the `LP` and `RP`.
            The latter are chosen such that the environment is growing for infinite systems, but
            we only keep the minimal number of environment tensors in memory.
        """
        L = self.psi.L
        if self.finite:
            n = self.EffectiveH.length
            assert L >= n
            i0s = list(range(0, L - n)) + list(range(L - n, 0, -1))
            move_right = [True] * (L - n) + [False] * (L - n)
            update_LP_RP = [[True, False]] * (L - n) + [[False, True]] * (L - n)
        else:
            assert L >= 2
            i0s = list(range(0, L)) + list(range(L, 0, -1))
            move_right = [True] * L + [False] * L
            update_LP_RP = [[True, True]] * 2 + [[True, False]] * (L-2) + \
                           [[True, True]] * 2 + [[False, True]] * (L-2)
        return zip(i0s, move_right, update_LP_RP)

    def prepare_update(self):
        """Prepare everything algorithm-specific to perform a local update."""
        pass  # should usually be overridden by subclassed

    def update_local(self, theta, **kwargs):
        """Perform algorithm-specific local update."""
        raise NotImplementedError("needs to be overridden by subclass")

    def post_update_local(self, update_data):
        """Algorithm-specific actions to be taken after local update.

        An example would be to collect statistics.
        """
        self.trunc_err_list.append(update_data['err'].eps)

    def make_eff_H(self):
        """Create new instance of `self.EffectiveH` at `self.i0` and set it to `self.eff_H`."""
        self.eff_H = self.EffectiveH(self.env, self.i0, self.combine, self.move_right)
        # note: this order of wrapping is most effective.
        if self.env.H.explicit_plus_hc:
            self.eff_H = SumNpcLinearOperator(self.eff_H, self.eff_H.adjoint())
        if len(self.ortho_to_envs) > 0:
            ortho_vecs = []
            i0 = self.i0
            for o_env in self.ortho_to_envs:
                # environments are of form <psi|ortho>
                theta = o_env.ket.get_theta(i0, n=self.eff_H.length)
                LP = o_env.get_LP(i0, store=True)
                RP = o_env.get_RP(i0 + self.eff_H.length - 1, store=True)
                theta = npc.tensordot(LP, theta, axes=('vR', 'vL'))
                theta = npc.tensordot(theta, RP, axes=('vR', 'vL'))
                theta.ireplace_labels(['vR*', 'vL*'], ['vL', 'vR'])
                if self.eff_H.combine:
                    theta = self.eff_H.combine_theta(theta)
                theta.itranspose(self.eff_H.acts_on)
                ortho_vecs.append(theta)
            self.eff_H = OrthogonalNpcLinearOperator(self.eff_H, ortho_vecs)

    def update_LP(self, _):
        self.env.get_LP(self.i0 + 1, store=True)

    def update_RP(self, _):
        self.env.get_RP(self.i0, store=True)


class EffectiveH(NpcLinearOperator):
    """Prototype class for local effective Hamiltonians used in sweep algorithms.

    As an example, the local effective Hamiltonian for a two-site (DMRG) algorithm
    looks like::

            |        .---       ---.
            |        |    |   |    |
            |       LP----H0--H1---RP
            |        |    |   |    |
            |        .---       ---.

    where ``H0`` and ``H1`` are MPO tensors.

    Parameters
    ----------
    env : :class:`~tenpy.networks.mpo.MPOEnvironment`
        Environment for contraction ``<psi|H|psi>``.
    i0 : int
        Index of the active site if length=1, or of the left-most active site if length>1.
    combine : bool, optional
        Whether to combine legs into pipes as far as possible. This reduces the overhead of
        calculating charge combinations in the contractions.
    move_right : bool, optional
        Whether the sweeping algorithm that calls for an `EffectiveH` is moving to the right.

    Attributes
    ----------
    length : int
        Number of (MPS) sites the effective hamiltonian covers. NB: Class attribute.
    dtype : np.dtype
        The data type of the involved arrays.
    N : int
        Contracting `self` with :meth:`as_matrix` will result in an `N`x`N` matrix .
    acts_on : list of str
        Labels of the state on which `self` acts. NB: class attribute.
        Overwritten by normal attribute, if `combine`.
    combine : bool
        Whether to combine legs into pipes as far as possible. This reduces the overhead of
        calculating charge combinations in the contractions.
    move_right : bool
        Whether the sweeping algorithm that calls for an `EffectiveH` is moving to the right.
    """
    length = None
    acts_on = None

    def __init__(self, env, i0, combine=False, move_right=True):
        raise NotImplementedError("This function should be implemented in derived classes")

    def combine_theta(self, theta):
        """Combine the legs of `theta`, such that it fits to how we combined the legs of `self`.

        Parameters
        ----------
        theta : :class:`~tenpy.linalg.np_conserved.Array`
            Wave function to apply the effective Hamiltonian to, with uncombined legs.

        Returns
        -------
        theta : :class:`~tenpy.linalg.np_conserved.Array`
            Wave function with labels as given by `self.acts_on`.
        """
        raise NotImplementedError("This function should be implemented in derived classes")


class OneSiteH(EffectiveH):
    r"""Class defining the one-site effective Hamiltonian for Lanczos.

    The effective one-site Hamiltonian looks like this::

            |        .---    ---.
            |        |    |     |
            |       LP----W0----RP
            |        |    |     |
            |        .---    ---.

    If `combine` is True, we define either `LHeff` as contraction of `LP` with `W` (in the case
    `move_right` is True) or `RHeff` as contraction of `RP` and `W`.

    Parameters
    ----------
    env : :class:`~tenpy.networks.mpo.MPOEnvironment`
        Environment for contraction ``<psi|H|psi>``.
    i0 : int
        Index of the active site if length=1, or of the left-most active site if length>1.
    combine : bool
        Whether to combine legs into pipes. This combines the virtual and
        physical leg for the left site (when moving right) or right side (when moving left)
        into pipes. This reduces the overhead of calculating charge combinations in the
        contractions, but one :meth:`matvec` is formally more expensive, :math:`O(2 d^3 \chi^3 D)`.
        Is originally from the wo-site method; unclear if it works well for 1 site.
    move_right : bool
        Whether the the sweep is moving right or left for the next update.

    Attributes
    ----------
    length : int
        Number of (MPS) sites the effective hamiltonian covers.
    acts_on : list of str
        Labels of the state on which `self` acts. NB: class attribute.
        Overwritten by normal attribute, if `combine`.
    combine, move_right : bool
        See above.
    LHeff, RHeff : :class:`~tenpy.linalg.np_conserved.Array`
        Only set if :attr:`combine`, and only one of them depending on :attr:`move_right`.
        If `move_right` was True, `LHeff` is set with labels ``'(vR*.p0)', 'wR', '(vR.p0*)'``
        for bra, MPO, ket; otherwise `RHeff` is set with labels ``'(p0*.vL)', 'wL', '(p0, vL*)'``
    LP, W0, RP : :class:`~tenpy.linalg.np_conserved.Array`
        Tensors making up the network of `self`.
    """
    length = 1
    acts_on = ['vL', 'p0', 'vR']

    def __init__(self, env, i0, combine=False, move_right=True):
        self.LP = env.get_LP(i0)
        self.RP = env.get_RP(i0)
        self.W0 = env.H.get_W(i0).replace_labels(['p', 'p*'], ['p0', 'p0*'])
        self.dtype = env.H.dtype
        self.combine = combine
        self.move_right = move_right
        self.N = (self.LP.get_leg('vR').ind_len * self.W0.get_leg('p0').ind_len *
                  self.RP.get_leg('vL').ind_len)
        if combine:
            self.combine_Heff()

    def matvec(self, theta):
        """Apply the effective Hamiltonian to `theta`.

        Parameters
        ----------
        theta : :class:`~tenpy.linalg.np_conserved.Array`
            Labels: ``vL, p0, vR`` if combine=False, ``(vL.p0), vR`` or ``vL, (p0.vR)`` if True
            (depending on the direction of movement)

        Returns
        -------
        theta :class:`~tenpy.linalg.np_conserved.Array`
            Product of `theta` and the effective Hamiltonian.
        """
        labels = theta.get_leg_labels()
        if self.combine:
            if self.move_right:
                theta = npc.tensordot(self.LHeff, theta, axes=['(vR.p0*)', '(vL.p0)'])
                # '(vR*.p0)', 'wR', 'vR'
                theta = npc.tensordot(theta, self.RP, axes=[['wR', 'vR'], ['wL', 'vL']])
                theta.ireplace_labels(['(vR*.p0)', 'vL*'], ['(vL.p0)', 'vR'])
            else:
                theta = npc.tensordot(theta, self.RHeff, axes=['(p0.vR)', '(p0*.vL)'])
                # 'vL', 'wL', '(p0.vL*)'
                theta = npc.tensordot(self.LP, theta, axes=[['vR', 'wR'], ['vL', 'wL']])
                theta.ireplace_labels(['vR*', '(p0.vL*)'], ['vL', '(p0.vR)'])
        else:
            theta = npc.tensordot(self.LP, theta, axes=['vR', 'vL'])
            theta = npc.tensordot(self.W0, theta, axes=[['wL', 'p0*'], ['wR', 'p0']])
            theta = npc.tensordot(theta, self.RP, axes=[['wR', 'vR'], ['wL', 'vL']])
            theta.ireplace_labels(['vR*', 'vL*'], ['vL', 'vR'])
        theta.itranspose(labels)  # if necessary, transpose
        return theta

    def combine_Heff(self):
        """Combine LP and RP with W to form LHeff and RHeff, depending on the direction.

        In a move to the right, we need LHeff. In a move to the left, we need RHeff. Both contain
        the same W.
        """
        # Always compute both L/R, because we might need them. Could change later.
        LHeff = npc.tensordot(self.LP, self.W0, axes=['wR', 'wL'])
        self.pipeL = pipeL = LHeff.make_pipe(['vR*', 'p0'], qconj=+1)
        self.LHeff = LHeff.combine_legs([['vR*', 'p0'], ['vR', 'p0*']],
                                        pipes=[pipeL, pipeL.conj()],
                                        new_axes=[0, 2])
        RHeff = npc.tensordot(self.W0, self.RP, axes=['wR', 'wL'])
        self.pipeR = pipeR = RHeff.make_pipe(['p0', 'vL*'], qconj=-1)
        self.RHeff = RHeff.combine_legs([['p0', 'vL*'], ['p0*', 'vL']],
                                        pipes=[pipeR, pipeR.conj()],
                                        new_axes=[-1, 0])
        if self.move_right:
            self.acts_on = ['(vL.p0)', 'vR']
        else:
            self.acts_on = ['vL', '(p0.vR)']

    def combine_theta(self, theta):
        """Combine the legs of `theta`, such that it fits to how we combined the legs of `self`.

        Parameters
        ----------
        theta : :class:`~tenpy.linalg.np_conserved.Array`
            Wave function with labels ``'vL', 'p0', 'p1', 'vR'``

        Returns
        -------
        theta : :class:`~tenpy.linalg.np_conserved.Array`
            Wave function with labels ``'vL', 'p0', 'p1', 'vR'``
        """
        if self.combine:
            if self.move_right:
                theta = theta.combine_legs(['vL', 'p0'], pipes=self.pipeL)
            else:
                theta = theta.combine_legs(['p0', 'vR'], pipes=self.pipeR)
        return theta.itranspose(self.acts_on)

    def to_matrix(self):
        """Contract `self` to a matrix."""
        if self.combine:
            if self.move_right:
                contr = npc.tensordot(self.LHeff, self.RP, axes=['wR', 'wL'])
                contr = contr.combine_legs([['(vR*.p0)', 'vL*'], ['(vR.p0*)', 'vL']],
                                           qconj=[+1, -1])
            else:
                contr = npc.tensordot(self.LP, self.RHeff, axes=['wR', 'wL'])
                contr = contr.combine_legs([['vR*', '(p0.vL*)'], ['vR', '(p0*.vL)']],
                                           qconj=[+1, -1])
        else:
            contr = npc.tensordot(self.LP, self.W0, axes=['wR', 'wL'])
            contr = npc.tensordot(contr, self.RP, axes=['wR', 'wL'])
            contr = contr.combine_legs([['vR*', 'p0', 'vL*'], ['vR', 'p0*', 'vL']], qconj=[+1, -1])
        return contr

    def adjoint(self):
        """Return the hermitian conjugate of `self`."""
        adj = copy.copy(self)
        adj.LP = self.LP.conj().ireplace_label('wR*', 'wR')
        adj.RP = self.RP.conj().ireplace_label('wL*', 'wL')
        adj.W0 = self.W0.conj().ireplace_labels(['wL*', 'wR*'], ['wL', 'wR'])
        if self.combine:
            adj.LHeff = self.LHeff.conj().ireplace_label('wR*', 'wR')
            adj.RHeff = self.RHeff.conj().ireplace_label('wL*', 'wL')
        for key in ['LP', 'RP', 'W0', 'W1']:
            getattr(adj, key).itranspose(getattr(self, key).get_leg_labels())
        if self.combine:
            for key in ['LHeff', 'RHeff']:
                getattr(adj, key).itranspose(getattr(self, key).get_leg_labels())
        return adj


class TwoSiteH(EffectiveH):
    r"""Class defining the two-site effective Hamiltonian for Lanczos.

    The effective two-site Hamiltonian looks like this::

            |        .---       ---.
            |        |    |   |    |
            |       LP----W0--W1---RP
            |        |    |   |    |
            |        .---       ---.

    If `combine` is True, we define `LHeff` and `RHeff`, which are the contractions of `LP` with
    `W0`, and `RP` with `W1`, respectively.

    Parameters
    ----------
    env : :class:`~tenpy.networks.mpo.MPOEnvironment`
        Environment for contraction ``<psi|H|psi>``.
    i0 : int
        Index of the active site if length=1, or of the left-most active site if length>1.
    combine : bool
        Whether to combine legs into pipes. This combines the virtual and
        physical leg for the left site (when moving right) or right side (when moving left)
        into pipes. This reduces the overhead of calculating charge combinations in the
        contractions, but one :meth:`matvec` is formally more expensive, :math:`O(2 d^3 \chi^3 D)`.
    move_right : bool
        Whether the the sweep is moving right or left for the next update.

    Attributes
    ----------
    combine : bool
        Whether to combine legs into pipes. This combines the virtual and
        physical leg for the left site and right site into pipes. This reduces
        the overhead of calculating charge combinations in the contractions,
        but one :meth:`matvec` is formally more expensive, :math:`O(2 d^3 \chi^3 D)`.
    length : int
        Number of (MPS) sites the effective hamiltonian covers.
    acts_on : list of str
        Labels of the state on which `self` acts. NB: class attribute.
        Overwritten by normal attribute, if `combine`.
    LHeff : :class:`~tenpy.linalg.np_conserved.Array`
        Left part of the effective Hamiltonian.
        Labels ``'(vR*.p0)', 'wR', '(vR.p0*)'`` for bra, MPO, ket.
    RHeff : :class:`~tenpy.linalg.np_conserved.Array`
        Right part of the effective Hamiltonian.
        Labels ``'(p1*.vL)', 'wL', '(p1.vL*)'`` for ket, MPO, bra.
    LP, W0, W1, RP : :class:`~tenpy.linalg.np_conserved.Array`
        Tensors making up the network of `self`.
    """
    length = 2
    acts_on = ['vL', 'p0', 'p1', 'vR']

    def __init__(self, env, i0, combine=False, move_right=True):
        self.LP = env.get_LP(i0)
        self.RP = env.get_RP(i0 + 1)
        self.W0 = env.H.get_W(i0).replace_labels(['p', 'p*'], ['p0', 'p0*'])
        # 'wL', 'wR', 'p0', 'p0*'
        self.W1 = env.H.get_W(i0 + 1).replace_labels(['p', 'p*'], ['p1', 'p1*'])
        # 'wL', 'wR', 'p1', 'p1*'
        self.dtype = env.H.dtype
        self.combine = combine
        self.N = (self.LP.get_leg('vR').ind_len * self.W0.get_leg('p0').ind_len *
                  self.W1.get_leg('p1').ind_len * self.RP.get_leg('vL').ind_len)
        if combine:
            self.combine_Heff()

    def matvec(self, theta):
        """Apply the effective Hamiltonian to `theta`.

        Parameters
        ----------
        theta : :class:`~tenpy.linalg.np_conserved.Array`
            Labels: ``vL, p0, p1, vR`` if combine=False, ``(vL.p0), (p1.vR)`` if True

        Returns
        -------
        theta :class:`~tenpy.linalg.np_conserved.Array`
            Product of `theta` and the effective Hamiltonian.
        """
        labels = theta.get_leg_labels()
        if self.combine:
            theta = npc.tensordot(self.LHeff, theta, axes=['(vR.p0*)', '(vL.p0)'])
            theta = npc.tensordot(theta, self.RHeff, axes=[['wR', '(p1.vR)'], ['wL', '(p1*.vL)']])
            theta.ireplace_labels(['(vR*.p0)', '(p1.vL*)'], ['(vL.p0)', '(p1.vR)'])
        else:
            theta = npc.tensordot(self.LP, theta, axes=['vR', 'vL'])
            theta = npc.tensordot(self.W0, theta, axes=[['wL', 'p0*'], ['wR', 'p0']])
            theta = npc.tensordot(theta, self.W1, axes=[['wR', 'p1'], ['wL', 'p1*']])
            theta = npc.tensordot(theta, self.RP, axes=[['wR', 'vR'], ['wL', 'vL']])
            theta.ireplace_labels(['vR*', 'vL*'], ['vL', 'vR'])
        theta.itranspose(labels)  # if necessary, transpose
        # This is where we would truncate. Separate mode from combine?
        return theta

    def combine_Heff(self):
        """Combine LP and RP with W to form LHeff and RHeff.

        Combine LP with W0 and RP with W1 to get the effective parts of the Hamiltonian with piped
        legs.
        """
        LHeff = npc.tensordot(self.LP, self.W0, axes=['wR', 'wL'])
        self.pipeL = pipeL = LHeff.make_pipe(['vR*', 'p0'], qconj=+1)
        self.LHeff = LHeff.combine_legs([['vR*', 'p0'], ['vR', 'p0*']],
                                        pipes=[pipeL, pipeL.conj()],
                                        new_axes=[0, 2])
        RHeff = npc.tensordot(self.RP, self.W1, axes=['wL', 'wR'])
        self.pipeR = pipeR = RHeff.make_pipe(['p1', 'vL*'], qconj=-1)
        self.RHeff = RHeff.combine_legs([['p1', 'vL*'], ['p1*', 'vL']],
                                        pipes=[pipeR, pipeR.conj()],
                                        new_axes=[2, 1])
        self.acts_on = ['(vL.p0)', '(p1.vR)']  # overwrites class attribute!

    def combine_theta(self, theta):
        """Combine the legs of `theta`, such that it fits to how we combined the legs of `self`.

        Parameters
        ----------
        theta : :class:`~tenpy.linalg.np_conserved.Array`
            Wave function with labels ``'vL', 'p0', 'p1', 'vR'``

        Returns
        -------
        theta : :class:`~tenpy.linalg.np_conserved.Array`
            Wave function with labels ``'vL', 'p0', 'p1', 'vR'``
        """
        if self.combine:
            theta = theta.combine_legs([['vL', 'p0'], ['p1', 'vR']],
                                       pipes=[self.pipeL, self.pipeR])
        return theta.itranspose(self.acts_on)

    def to_matrix(self):
        """Contract `self` to a matrix."""
        if self.combine:
            contr = npc.tensordot(self.LHeff, self.RHeff, axes=['wR', 'wL'])
            contr = contr.combine_legs([['(vR*.p0)', '(p1.vL*)'], ['(vR.p0*)', '(p1*.vL)']],
                                       qconj=[+1, -1])
        else:
            contr = npc.tensordot(self.LP, self.W0, axes=['wR', 'wL'])
            contr = npc.tensordot(contr, self.W1, axes=['wR', 'wL'])
            contr = npc.tensordot(contr, self.RP, axes=['wR', 'wL'])
            contr = contr.combine_legs([['vR*', 'p0', 'p1', 'vL*'], ['vR', 'p0*', 'p1*', 'vL']],
                                       qconj=[+1, -1])
        return contr

    def adjoint(self):
        """Return the hermitian conjugate of `self`."""
        adj = copy.copy(self)
        adj.LP = self.LP.conj().ireplace_label('wR*', 'wR')
        adj.RP = self.RP.conj().ireplace_label('wL*', 'wL')
        adj.W0 = self.W0.conj().ireplace_labels(['wL*', 'wR*'], ['wL', 'wR'])
        adj.W1 = self.W1.conj().ireplace_labels(['wL*', 'wR*'], ['wL', 'wR'])
        if self.combine:
            adj.LHeff = self.LHeff.conj().ireplace_label('wR*', 'wR')
            adj.RHeff = self.RHeff.conj().ireplace_label('wL*', 'wL')
        for key in ['LP', 'RP', 'W0', 'W1']:
            getattr(adj, key).itranspose(getattr(self, key).get_leg_labels())
        if self.combine:
            for key in ['LHeff', 'RHeff']:
                getattr(adj, key).itranspose(getattr(self, key).get_leg_labels())
        return adj


class VariationalCompression(Sweep):
    """Variational compression of an MPS (in place).

    To compress an MPS `psi`, use ``VariationalCompression(psi, options).run()``.

    The algorithm is the same as described in :class:`VariationalApplyMPO`,
    except that we dont have an MPO in the networks - one can think of the MPO being trivial.

    Parameters
    ----------
    psi : :class:`~tenpy.networks.mps.MPS`
        The state to be compressed.
    options : dict
        See :cfg:config:`VariationalCompression`.
    resume_data : None | dict
        By default (``None``) ignored. If a `dict`, it should contain the data returned by
        :meth:`get_resume_data` when intending to continue/resume an interrupted run,
        in particular `'init_env_data'`.

    Options
    -------
    .. cfg:config :: VariationalCompression
        :include: Sweep

        trunc_params : dict
            Truncation parameters as described in :cfg:config:`truncation`.
        N_sweeps : int
            Number of sweeps to perform.
        start_env_sites : int
            Number of sites to contract for the inital LP/RP environment in case of infinte MPS.

    Attributes
    ----------
    renormalize : list
        Used to keep track of renormalization in the last sweep for `psi.norm`.
    """
    EffectiveH = TwoSiteH

    def __init__(self, psi, options, resume_data=None):
        super().__init__(psi, None, options, resume_data=resume_data)
        self.renormalize = []

    def run(self):
        """Run the compression.

        The state :attr:`psi` is compressed in place.

        Returns
        -------
        max_trunc_err : :class:`~tenpy.algorithms.truncation.TruncationError`
            The maximal truncation error of a two-site wave function.
        """
        N_sweeps = self.options.get("N_sweeps", 2)

        for i in range(N_sweeps):  # TODO: more fancy stopping criteria?
            self.renormalize = []
            max_trunc_err = self.sweep()

        if self.psi.finite:
            self.psi.norm *= max(self.renormalize)
        return TruncationError(max_trunc_err, 1. - 2. * max_trunc_err)

    def init_env(self, _=None, resume_data=None, orthogonal_to=None):
        """Initialize the environment.

        Parameters
        ----------
        _, orthogonal_to :
            Ignored, only there for compatibility with the :class:`Sweep` class.
        resume_data : dict
            May contain `init_env_data`.
        """
        if resume_data is None:
            resume_data = {}
        init_env_data = resume_data.get("init_env_data", {})
        old_psi = self.psi.copy()
        start_env_sites = self.options.get('start_env_sites', 2)
        if start_env_sites is not None and not self.psi.finite:
            init_env_data['start_env_sites'] = start_env_sites
        self.env = MPSEnvironment(self.psi, old_psi, **init_env_data)
        self.reset_stats()

    def update_local(self, _, optimize=True):
        """Perform local update.

        This simply contracts the environments and `theta` from the `ket` to get an updated
        `theta` for the bra `self.psi` (to be changed in place).
        """
        i0 = self.i0
        th = self.env.ket.get_theta(i0, n=2)  # ket is old psi
        LP = self.env.get_LP(i0)
        RP = self.env.get_RP(i0 + 1)
        th = npc.tensordot(LP, th, ['vR', 'vL'])
        th = npc.tensordot(th, RP, ['vR', 'vL'])
        th.ireplace_labels(['vR*', 'vL*'], ['vL', 'vR'])
        th = th.combine_legs([['vL', 'p0'], ['p1', 'vR']], qconj=[+1, -1])
        return self.update_new_psi(th)

    def update_new_psi(self, theta):
        """Given a new two-site wave function `theta`, split it and save it in :attr:`psi`."""
        i0 = self.i0
        new_psi = self.psi
        qtotal_i0 = new_psi.get_B(i0, form=None).qtotal
        U, S, VH, err, renormalize = svd_theta(theta,
                                               self.trunc_params,
                                               qtotal_LR=[qtotal_i0, None],
                                               inner_labels=['vR', 'vL'])
        self.renormalize.append(renormalize)
        # TODO: up to the `renormalize`, we could use `new_psi.set_svd_theta`.
        B0 = U.split_legs(['(vL.p0)']).replace_label('p0', 'p')
        B1 = VH.split_legs(['(p1.vR)']).replace_label('p1', 'p')
        new_psi.set_B(i0, B0, form='A')  # left-canonical
        new_psi.set_B(i0 + 1, B1, form='B')  # right-canonical
        new_psi.set_SR(i0, S)
        # the old stored environments are now invalid
        # => delete them to ensure that they get calculated again in :meth:`update_LP` / RP
        for o_env in self.ortho_to_envs:
            o_env.del_LP(i0 + 1)
            o_env.del_RP(i0)
        self.env.del_LP(i0 + 1)
        self.env.del_RP(i0)
        return {'U': U, 'VH': VH, 'err': err}


class VariationalApplyMPO(VariationalCompression):
    """Variational compression for applying an MPO to an MPS (in place).

    To apply an MPO `U_MPO` to an MPS `psi`, use
    ``VariationalApplyMPO(psi, U_MPO, options).run()``.

    The goal is to find a new MPS `phi` (with `N` tensors) which is optimally close
    to ``U_MPO|psi>``, i.e. it is normalized and maximizes ``| <phi|U_MPO|psi> |^2``.
    The network for this (with `M` tensors for `psi`) is given by


        |     .-------M[0]----M[1]----M[2]---- ...  ----.
        |     |       |       |       |                 |
        |     LP[0]---W[0]----W[1]----W[2]---- ...  --- RP[-1]
        |     |       |       |       |                 |
        |     .-------N[0]*---N[1]*---N[2]*--- ...  ----.

    Here `LP` and `RP` are the environments with partial contractions,
    see also :class:`~tenpy.networks.mpo.MPOEnvironment`.
    This algorithms sweeps through the sites, updating 2 `N` tensors in each :meth:`update_local`,
    say on sites `i0` and `i1` = `i0` +1. We need to maximize::

        |     .-------M[i0]---M[i1]---.
        |     |       |       |       |
        |     LP[i0]--W[i0]---W[i1]---RP[i1]
        |     |       |       |       |
        |     .-------N[i0]*--N[i1]*--.

    The optimal solution is given by::

        |                                     .-------M[i0]---M[i1]---.
        |   ---N[i0]---N[i1]---               |       |       |       |
        |      |       |          = SVD of    LP[i0]--W[i0]---W[i1]---RP[i1]
        |                                     |       |       |       |
        |                                     .-----                --.


    Parameters
    ----------
    psi : :class:`~tenpy.networks.mps.MPS`
        The state to which
    U_MPO : :class:`~tenpy.networks.mpo.MPO`
        MPO to be applied to the state.
    options : dict
        See :cfg:config:`VariationalCompression`.
    resume_data : None | dict
        By default (``None``) ignored. If a `dict`, it should contain the data returned by
        :meth:`get_resume_data` when intending to continue/resume an interrupted run,
        in particular `'init_env_data'`.

    Options
    -------
    .. cfg:config :: VariationalApplyMPO
        :include: VariationalCompression


    Attributes
    ----------
    renormalize : list
        Used to keep track of renormalization in the last sweep for `psi.norm`.
    """
    def __init__(self, psi, U_MPO, options, resume_data=None):
        Sweep.__init__(self, psi, U_MPO, options, resume_data=resume_data)
        self.renormalize = [None] * (psi.L - int(psi.finite))

    def init_env(self, U_MPO, resume_data=None, orthogonal_to=None):
        """Initialize the environment.

        Parameters
        ----------
        U_MPO : :class:`~tenpy.networks.mpo.MPO`
            The MPO to be applied to the sate.
        resume_data : dict
            May contain `init_env_data`.
        orthogonal_to :
            Ignored.
        """
        if resume_data is None:
            resume_data = {}
        init_env_data = resume_data.get("init_env_data", {})
        old_psi = self.psi.copy()
        start_env_sites = self.options.get("start_env_sites", None)
        if start_env_sites is not None:
            init_env_data['start_env_sites'] = start_env_sites
        self.env = MPOEnvironment(self.psi, U_MPO, old_psi, **init_env_data)
        self.reset_stats()

    def update_local(self, _, optimize=True):
        """Perform local update.

        This simply contracts the environments and `theta` from the `ket` to get an updated
        `theta` for the bra `self.psi` (to be changed in place).
        """
        i0 = self.i0
        self.make_eff_H()
        th = self.env.ket.get_theta(i0, n=2)  # ket is old psi
        th = self.eff_H.combine_theta(th)
        th = self.eff_H.matvec(th)
        if not self.eff_H.combine:
            th = th.combine_legs([['vL', 'p0'], ['p1', 'vR']], qconj=[+1, -1])
        return self.update_new_psi(th)<|MERGE_RESOLUTION|>--- conflicted
+++ resolved
@@ -270,7 +270,6 @@
                 else:
                     self.ortho_to_envs.append(MPSEnvironment(self.psi, ortho))
 
-<<<<<<< HEAD
         if self.options.get("cache_env", False):
             import h5py
             from ..tools.cache import Hdf5CacheFile
@@ -282,10 +281,7 @@
                 env._LP = cache.make_ListCache(env._LP, "/ortho_{0:d}/LP".format(i))
                 env._RP = cache.make_ListCache(env._RP, "/ortho_{0:d}/RP".format(i))
 
-        self.reset_stats()
-=======
         self.reset_stats(resume_data)
->>>>>>> f7db6fde
 
         # initial sweeps of the environment (without mixer)
         if not self.finite:

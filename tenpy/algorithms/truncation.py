--- conflicted
+++ resolved
@@ -321,9 +321,6 @@
     VH.iproject(piv, axes=0)  # VH = VH[piv, :]
     return U, S, VH, err, renormalization
 
-<<<<<<< HEAD
-=======
-
 def _qr_theta_Y0(old_qtotal_L, old_qtotal_R, old_bond_leg, theta: npc.Array, move_right: bool, expand: float, min_block_increase: int):
     """Generate the initial guess `Y0` for the (left) right isometry for the QR based theta decomposition `decompose_theta_qr_based()`.
 
@@ -339,7 +336,7 @@
         The leg between the old left tensor and the old right tensor.
         e.g. ``old_bond_leg = T_L.get_leg('vR')`` or ``old_bond_leg = T_R.get_leg('vL')``
     theta : Array with legs [(vL.p0), (p1.vR)]
-    move_right : bool 
+    move_right : bool
     expand : float
     min_block_increase : int
 
@@ -352,7 +349,7 @@
 
     assert min_block_increase >= 0
     assert expand is not None and expand != 0
-    
+
     if move_right:
         Y0 = theta.copy(deep=False)
         Y0.legs[1] = Y0.legs[1].to_LegCharge()
@@ -416,7 +413,7 @@
         qdata_idx += 1
         if qdata_idx >= Y0._qdata.shape[0]:
             break
-    
+
     if move_right:
         Y0.iproject(piv, 'vR')
     else:
@@ -486,9 +483,9 @@
     return U, S, Vd, trunc_err, renormalize
 
 
-def decompose_theta_qr_based(old_qtotal_L, old_qtotal_R, old_bond_leg, theta: npc.Array, 
-                             move_right: bool, expand: float, min_block_increase: int, 
-                             use_eig_based_svd: bool, trunc_params: dict, compute_err: bool, 
+def decompose_theta_qr_based(old_qtotal_L, old_qtotal_R, old_bond_leg, theta: npc.Array,
+                             move_right: bool, expand: float, min_block_increase: int,
+                             use_eig_based_svd: bool, trunc_params: dict, compute_err: bool,
                              return_both_T: bool):
     r"""Performs a QR based decomposition of a matrix `theta` (= the wavefunction) and truncates it.
     The result is an approximation.
@@ -505,9 +502,9 @@
         |   -- theta --   ~=   renormalization * -- T_Lc --- T_Rc --
         |      |   |                                 |        |
 
-    Where `T_Lc` is in `'A'` (`'Th'`) form and `T_Rc` in `'Th'` (`'B'`) form, if ``move_right=True`` 
+    Where `T_Lc` is in `'A'` (`'Th'`) form and `T_Rc` in `'Th'` (`'B'`) form, if ``move_right=True``
     (``move_right=False``).
-    
+
     Parameters
     ----------
     old_qtotal_L : 1D array
@@ -525,7 +522,7 @@
         Expansion rate. The QR-based decomposition is carried out at an expanded bond dimension.
     min_block_increase : int
         Minimum bond dimension increase for each block.
-    move_right : bool 
+    move_right : bool
         If `True`, the left tensor `T_Lc` is returned in `'A'` form and the right tensor `T_Rc` is set to `None`.
         If `False`, the right tensor `T_Rc` is returned in `'B'` form and the left tensor `T_Lc` is set to `None`.
     use_eig_based_svd : bool
@@ -541,9 +538,9 @@
         Otherwise, the truncation error is set to NaN.
     return_both_T : bool
         Whether the other tensor (associated with ``not move_right``) should be returned as well.
-        If `True` and ``move_right=True``, the right tensor `T_Rc` is returned in `'Th'` (`'B'`) form, 
+        If `True` and ``move_right=True``, the right tensor `T_Rc` is returned in `'Th'` (`'B'`) form,
         if ``use_eig_based_svd=True`` (``use_eig_based_svd=False``).
-        If `True` and ``move_right=False``, the left tensor `T_Lc` is returned in `'Th'` (`'A'`) form, 
+        If `True` and ``move_right=False``, the left tensor `T_Lc` is returned in `'Th'` (`'A'`) form,
         if ``use_eig_based_svd=True`` (``use_eig_based_svd=False``).
 
     Returns
@@ -563,7 +560,7 @@
 
     if compute_err:
         return_both_T = True
-    
+
     if move_right:
         # Get initial guess for the left isometry
         Y0 = _qr_theta_Y0(old_qtotal_L, old_qtotal_R, old_bond_leg, theta, move_right, expand, min_block_increase) # Y0: [(vL.p0), vR]
@@ -571,12 +568,12 @@
         # QR based updates
         theta_i1 = npc.tensordot(Y0.conj(), theta, ['(vL*.p0*)', '(vL.p0)']).ireplace_label('vR*', 'vL') # theta_i1: [vL,(p1.vR)]
         theta_i1.itranspose(['(p1.vR)', 'vL']) # theta_i1: [(p1.vR),vL]
-        B_R, _ = npc.qr(theta_i1, inner_labels=['vL', 'vR'], inner_qconj=-1) # B_R: [(p1.vR),vL] 
-        B_R.itranspose(['vL', '(p1.vR)']) # B_R: [vL,(p1.vR)] 
+        B_R, _ = npc.qr(theta_i1, inner_labels=['vL', 'vR'], inner_qconj=-1) # B_R: [(p1.vR),vL]
+        B_R.itranspose(['vL', '(p1.vR)']) # B_R: [vL,(p1.vR)]
 
         theta_i0 = npc.tensordot(theta, B_R.conj(), ['(p1.vR)', '(p1*.vR*)']).ireplace_label('vL*', 'vR') # theta_i0: [(vL.p0),vR]
         A_L, Xi = npc.qr(theta_i0, inner_labels=['vR', 'vL']) # A_L: [(vL.p0), vR]
-        
+
     else:
         # Get initial guess for the right isometry
         Y0 = _qr_theta_Y0(old_qtotal_L, old_qtotal_R, old_bond_leg, theta, move_right, expand, min_block_increase) # Y0: [vL, (p1.vR)]
@@ -622,7 +619,7 @@
                 form[0] = 'Th'
             else:
                 T_Lc = npc.tensordot(A_L, U, ['vR', 'vL'])
-    
+
     # Compute error
     if compute_err:
         if use_eig_based_svd:
@@ -644,11 +641,9 @@
         T_Rc.ireplace_label('(p1.vR)', '(p.vR)')
         if return_both_T:
             T_Lc.ireplace_label('(vL.p0)', '(vL.p)')
-        
+
     return T_Lc, S, T_Rc, form, trunc_err, renormalization
 
-
->>>>>>> 8093a8ba
 def _combine_constraints(good1, good2, warn):
     """return logical_and(good1, good2) if there remains at least one `True` entry.
 

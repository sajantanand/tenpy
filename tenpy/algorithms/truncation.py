r"""Truncation of Schmidt values.

Often, it is necessary to truncate the number of states on a virtual bond of an MPS,
keeping only the state with the largest Schmidt values.
The function :func:`truncate` picks exactly those from a given Schmidt spectrum
:math:`\lambda_a`, depending on some parameters explained in the doc-string of the function.

Further, we provide :class:`TruncationError` for a simple way to keep track of the
total truncation error.

The SVD on a virtual bond of an MPS actually gives a Schmidt decomposition
:math:`|\psi\rangle = \sum_{a} \lambda_a |L_a\rangle |R_a\rangle`
where :math:`|L_a\rangle` and :math:`|R_a\rangle` form orthonormal bases of the parts
left and right of the virtual bond.
Let us assume that the state is properly normalized,
:math:`\langle\psi | \psi\rangle = \sum_{a} \lambda^2_a = 1`.
Assume that the singular values are ordered descending, and that we keep the first :math:`\chi_c`
of the initially :math:`\chi` Schmidt values.

Then we decompose the untruncated state as
:math:`|\psi\rangle = \sqrt{1-\epsilon}|\psi_{tr}\rangle + \sqrt{\epsilon}|\psi_{tr}^\perp\rangle`
where
:math:`|\psi_{tr}\rangle =
\frac{1}{\sqrt{1-\epsilon}} \sum_{a < \chi_c} \lambda_a|L_a\rangle|R_a\rangle`
is the truncated state kept (normalized to 1),
:math:`|\psi_{tr}^\perp\rangle =
\frac{1}{\sqrt{\epsilon}} \sum_{a >= \chi_c} \lambda_a |L_a\rangle|R_a\rangle`
is the discarded part (orthogonal to the kept part) and the
*truncation error of a single truncation* is defined as
:math:`\epsilon = 1 - |\langle \psi | \psi_{tr}\rangle |^2 = \sum_{a >= \chi_c} \lambda_a^2`.

.. warning ::
    For imaginary time evolution (e.g. with TEBD), you try to project out the ground state.
    Then, looking at the truncation error defined in this module does *not* give you any
    information how good the found state coincides with the actual ground state!
    (Instead, the returned truncation error depends on the overlap with the initial state,
    which is arbitrary > 0)

.. warning ::
    This module takes only track of the errors coming from the truncation of Schmidt values.
    There might be other sources of error as well, for example TEBD has also an discretization
    error depending on the chosen time step.
"""
# Copyright (C) TeNPy Developers, GNU GPLv3

import numpy as np
from ..linalg import np_conserved as npc
from ..tools.hdf5_io import Hdf5Exportable
import warnings
from ..tools.params import asConfig

__all__ = ['TruncationError', 'truncate', 'svd_theta', 'eigh_rho', 'decompose_theta_qr_based']


class TruncationError(Hdf5Exportable):
    r"""Class representing a truncation error.

    The default initialization represents "no truncation".

    .. warning ::
        For imaginary time evolution, this is *not* the error you are interested in!

    Parameters
    ----------
    eps, ov : float
        See below.


    Attributes
    ----------
    eps : float
        The total sum of all discarded Schmidt values squared.
        Note that if you keep singular values up to 1.e-14 (= a bit more than machine precision
        for 64bit floats), `eps` is on the order of 1.e-28 (due to the square)!
    ov : float
        A lower bound for the overlap :math:`|\langle \psi_{trunc} | \psi_{correct} \rangle|^2`
        (assuming normalization of both states).
        This is probably the quantity you are actually interested in.
        Takes into account the factor 2 explained in the section on Errors in the
        `TEBD Wikipedia article <https://en.wikipedia.org/wiki/Time-evolving_block_decimation>`.
    """
    def __init__(self, eps=0., ov=1.):
        self.eps = eps
        self.ov = ov

    def copy(self):
        """Return a copy of self."""
        return TruncationError(self.eps, self.ov)

    @classmethod
    def from_norm(cls, norm_new, norm_old=1.):
        r"""Construct TruncationError from norm after and before the truncation.

        Parameters
        ----------
        norm_new : float
            Norm of Schmidt values kept, :math:`\sqrt{\sum_{a kept} \lambda_a^2}`
            (before re-normalization).
        norm_old : float
            Norm of all Schmidt values before truncation, :math:`\sqrt{\sum_{a} \lambda_a^2}`.
        """
        eps = 1. - norm_new**2 / norm_old**2  # = (norm_old**2 - norm_new**2)/norm_old**2
        return cls(eps, 1. - 2. * eps)

    @classmethod
    def from_S(cls, S_discarded, norm_old=None):
        r"""Construct TruncationError from discarded singular values.

        Parameters
        ----------
        S_discarded : 1D numpy array
            The singular values discarded.
        norm_old : float
            Norm of all Schmidt values before truncation, :math:`\sqrt{\sum_{a} \lambda_a^2}`.
            Default (``None``) is 1.
        """
        eps = np.sum(np.square(S_discarded))
        if norm_old:
            eps /= (norm_old * norm_old)
        return cls(eps, 1. - 2. * eps)

    def __add__(self, other):
        res = TruncationError()
        res.eps = self.eps + other.eps  # whatever that actually means...
        res.ov = self.ov * other.ov
        return res

    @property
    def ov_err(self):
        """Error ``1.-ov`` of the overlap with the correct state."""
        return 1. - self.ov

    def __repr__(self):
        if self.eps != 0 or self.ov != 1.:
            return "TruncationError(eps={eps:.4e}, ov={ov:.10f})".format(eps=self.eps, ov=self.ov)
        else:
            return "TruncationError()"


def truncate(S, options, norm_old=1.):
    """Given a Schmidt spectrum `S`, determine which values to keep.

    Options
    -------
    .. cfg:config:: truncation

        chi_max : int
            Keep at most `chi_max` Schmidt values.
        chi_min : int
            Keep at least `chi_min` Schmidt values.
        degeneracy_tol: float
            Don't cut between neighboring Schmidt values with
            ``|log(S[i]/S[j])| < degeneracy_tol``, or equivalently
            ``|S[i] - S[j]|/S[j] < exp(degeneracy_tol) - 1 ~= degeneracy_tol``
            for small `degeneracy_tol`.
            In other words, keep either both `i` and `j` or none, if the
            Schmidt values are degenerate with a relative error smaller
            than `degeneracy_tol`, which we expect to happen in the case
            of symmetries.
        svd_min : float
            Discard all small Schmidt values ``S[i] < svd_min``.
        trunc_cut : float
            Discard all small Schmidt values as long as
            ``sum_{i discarded} S[i]**2 <= trunc_cut**2``.

    Parameters
    ----------
    S : 1D array
        Schmidt values (as returned by an SVD), not necessarily sorted.
        Should be normalized to ``np.sum(S*S) == 1.``.
        SAJANT - S no longer needs to be normalized
    options: dict-like
        Config with constraints for the truncation, see :cfg:config:`truncation`.
        If a constraint can not be fulfilled (without violating a previous one), it is ignored.
        A value ``None`` indicates that the constraint should be ignored.

    Returns
    -------
    mask : 1D bool array
        Index mask, True for indices which should be kept.
    norm_new : float
        The norm of the truncated Schmidt values, ``np.linalg.norm(S[mask])``.
        Useful for re-normalization.
    err : :class:`TruncationError`
        The error of the represented state which is introduced due to the truncation.
    """
    options = asConfig(options, "truncation")
    # by default, only truncate values which are much closer to zero than machine precision.
    # This is only to avoid problems with taking the inverse of `S`.
    chi_max = options.get('chi_max', 100)   # removed type specifier since I (Sajant) was getting type conflicts between versions of int
    chi_min = options.get('chi_min', None)
    deg_tol = options.get('degeneracy_tol', None, 'real')
    svd_min = options.get('svd_min', 1.e-14, 'real')
    trunc_cut = options.get('trunc_cut', 1.e-14, 'real')

    if trunc_cut is not None and trunc_cut >= 1.:
        raise ValueError("trunc_cut >=1.")
    if not np.any(S > 1.e-10):
        pass
        #warnings.warn("no Schmidt value above 1.e-10", stacklevel=2)
    if np.any(S < -1.e-10):
        pass
        #warnings.warn("negative Schmidt values!", stacklevel=2)

    # use 1.e-100 as replacement for <=0 values for a well-defined logarithm.
    logS = np.log(np.choose(S <= 0., [S, 1.e-100 * np.ones(len(S))]))
    piv = np.argsort(logS)  # sort *ascending*.
    logS = logS[piv]
    # goal: find an index 'cut' such that we keep piv[cut:], i.e. cut between `cut-1` and `cut`.
    good = np.ones(len(piv), dtype=np.bool_)  # good[cut] = (is `cut` a good choice?)
    # we choose the smallest 'good' cut.

    if chi_max is not None and chi_max > 0:
        # keep at most chi_max values
        good2 = np.zeros(len(piv), dtype=np.bool_)
        good2[-chi_max:] = True
        good = _combine_constraints(good, good2, "chi_max")

    if chi_min is not None and chi_min > 1:
        # keep at most chi_max values
        good2 = np.ones(len(piv), dtype=np.bool_)
        good2[-chi_min + 1:] = False
        good = _combine_constraints(good, good2, "chi_min")

    if deg_tol:
        # don't cut between values (cut-1, cut) with ``log(S[cut]/S[cut-1]) < deg_tol``
        # this is equivalent to
        # ``(S[cut] - S[cut-1])/S[cut-1] < exp(deg_tol) - 1 = deg_tol + O(deg_tol^2)``
        good2 = np.empty(len(piv), np.bool_)
        good2[0] = True
        good2[1:] = np.greater_equal(logS[1:] - logS[:-1], deg_tol)
        good = _combine_constraints(good, good2, "degeneracy_tol")

    if svd_min is not None:
        # keep only values S[i] >= svd_min
        good2 = np.greater_equal(logS, np.log(svd_min))
        good = _combine_constraints(good, good2, "svd_min")

    if trunc_cut is not None:
        good2 = ((np.cumsum(S[piv]**2)/norm_old**2) > trunc_cut * trunc_cut)
        good = _combine_constraints(good, good2, "trunc_cut")

    cut = np.nonzero(good)[0][0]  # smallest possible cut: keep as many S as allowed
    mask = np.zeros(len(S), dtype=np.bool_)
    np.put(mask, piv[cut:], True)
    norm_new = np.linalg.norm(S[mask]) # Absolute norm of S, not the ratio of new norm and old norm
    return mask, norm_new, TruncationError.from_S(S[np.logical_not(mask)], norm_old),


def svd_theta(theta, trunc_par, qtotal_LR=[None, None], inner_labels=['vR', 'vL'], renormalize=True):
    """Performs SVD of a matrix `theta` (= the wavefunction) and truncates it.

    Perform a singular value decomposition (SVD) with :func:`~tenpy.linalg.np_conserved.svd`
    and truncates with :func:`truncate`.
    The result is an approximation
    ``theta ~= tensordot(U.scale_axis(S*renormalization, 1), VH, axes=1)``

    Parameters
    ----------
    theta : :class:`~tenpy.linalg.np_conserved.Array`, shape ``(M, N)``
        The matrix, on which the singular value decomposition (SVD) is performed.
        Usually, `theta` represents the wavefunction, such that the SVD is a Schmidt decomposition.
    trunc_par : dict
        truncation parameters as described in :func:`truncate`.
    qtotalLR : (charges, charges)
        The total charges for the returned `U` and `VH`.
    inner_labels : (string, string)
        Labels for the `U` and `VH` on the newly-created bond.
    renormalize : bool
        Should we renormalize the singular values before truncating or not? In DMT, we want to truncate
        according to the original SVs before normalization.
    Returns
    -------
    U : :class:`~tenpy.linalg.np_conserved.Array`
        Matrix with left singular vectors as columns.
        Shape ``(M, M)`` or ``(M, K)`` depending on `full_matrices`.
    S : 1D ndarray
        The singular values of the array.
        If no `cutoff` is given, it has length ``min(M, N)``.
        Normalized to ``np.linalg.norm(S)==1``.
    VH : :class:`~tenpy.linalg.np_conserved.Array`
        Matrix with right singular vectors as rows.
        Shape ``(N, N)`` or ``(K, N)`` depending on `full_matrices`.
    err : :class:`TruncationError`
        The truncation error introduced.
    renormalization : float
        Factor, by which S was renormalized.
    """
    U, S, VH = npc.svd(theta,
                       full_matrices=False,
                       compute_uv=True,
                       qtotal_LR=qtotal_LR,
                       inner_labels=inner_labels)
    renormalization = np.linalg.norm(S)
    if renormalize:
        S = S / renormalization
        piv, new_norm, err = truncate(S, trunc_par)
    else:
        # Truncate based on original, non-normalized singular values
        piv, new_norm, err = truncate(S, trunc_par, norm_old=renormalization)
    new_len_S = np.sum(piv, dtype=np.int_)
    if new_len_S * 100 < len(S) and (trunc_par['chi_max'] is None
                                     or new_len_S != trunc_par['chi_max']):
        msg = "Catastrophic reduction in chi: {0:d} -> {1:d}".format(len(S), new_len_S)
        # NANs are excluded in npc.svd
        UHU = npc.tensordot(U.conj(), U, axes=[[0], [0]])
        msg += " |U^d U - 1| = {0:f}".format(npc.norm(UHU - npc.eye_like(UHU)))
        VHV = npc.tensordot(VH, VH.conj(), axes=[[1], [1]])
        msg += " |V V - 1| = {0:f}".format(npc.norm(VHV - npc.eye_like(VHV)))
        warnings.warn(msg, stacklevel=2)

    if renormalize:
        S = S[piv] / new_norm
        renormalization *= new_norm
    else:
        # We have changed S by discarding some SVs, so return it to its original, possibly != 1 norm.
        S = S[piv]
        renormalization = 1 # Since S isn't renormalized, we return a factor of 1
    U.iproject(piv, axes=1)  # U = U[:, piv]
    VH.iproject(piv, axes=0)  # VH = VH[piv, :]
    return U, S, VH, err, renormalization

<<<<<<< HEAD
=======

def eigh_rho(rho, trunc_par, UPLO='L', sort=None):
    """Performs EIG of a hermitian matrix `rho` (= density matrix) and truncates it.

    Perform a hermitian eigenvalue decomposition with :func:`~tenpy.linalg.np_conserved.eigh`
    and truncates with :func:`truncate`.
    The result is an approximation
    ``theta ~= tensordot(V.scale_axis(W*renormalization, 1), V.conj().T, axes=1)``

    Parameters
    ----------
    rho : :class:`~tenpy.linalg.np_conserved.Array`, shape ``(M, M)``
        The matrix, on which the eigenvalue decomposition (EIG) is performed.
        Usually, `rho` represents a density matrix and is assumed to be hermitian AND positive
        so that the eigenvalues are non-negative.
    trunc_par : dict
        truncation parameters as described in :func:`truncate`.
    UPLO : {'L', 'U'}
        Whether to take the lower ('L', default) or upper ('U') triangular part of `a`.
        Only used for hermitian eigenvalue decomposition.
    sort : {'m>', 'm<', '>', '<', ``None``}
        How the eigenvalues should are sorted *within* each charge block.
        Defaults to ``None``, which is same as '<'. See :func:`argsort` for details.

    Returns
    -------
    W : 1D ndarray
        The eigenvalues, sorted within the same charge blocks according to `sort`.
    V : :class:`Array`
        Unitary matrix; ``V[:, i]`` is normalized eigenvector with eigenvalue ``W[i]``.
        The first label is inherited from `A`, the second label is ``'eig'``.
    err : :class:`TruncationError`
        The truncation error introduced.
    """
    W, V = npc.eigh(rho, UPLO=UPLO, sort=sort)
    W[W<1.e-14] = 0     # set small eigenvalues to zero
    renormalization = np.sum(W)
    W = W / renormalization
    # We normalize the eigenvalues to have sum 1 to represent a valid density matrix.
    # Truncation assumes SVs, so take square root.
    piv, new_norm, err = truncate(np.sqrt(W), trunc_par)
    # err reported is for the normalized eigenvalues.
    new_len_W = np.sum(piv, dtype=np.int_)
    if new_len_W * 100 < len(W) and (trunc_par['chi_max'] is None
                                     or new_len_W != trunc_par['chi_max']):
        msg = "Catastrophic reduction in chi: {0:d} -> {1:d}".format(len(W), new_len_W)
        # NANs are excluded in npc.svd
        VHV = npc.tensordot(V.conj(), V, axes=[[0], [0]])
        msg += " |V^d V - 1| = {0:f}".format(npc.norm(VHV - npc.eye_like(VHV)))
        warnings.warn(msg, stacklevel=2)
    W = W[piv] / new_norm**2 * renormalization
    V.iproject(piv, axes=1)  # V = V[:, piv]
    return W, V, err


>>>>>>> be674dfb
def _qr_theta_Y0(old_qtotal_L, old_qtotal_R, old_bond_leg, theta: npc.Array, move_right: bool, expand: float, min_block_increase: int):
    """Generate the initial guess `Y0` for the (left) right isometry for the QR based theta decomposition `decompose_theta_qr_based()`.

    Parameters
    ----------
    old_qtotal_L : 1D array
        The total charge of the old left tensor.
        e.g. ``old_qtotal_L = T_L.qtotal``
    old_qtotal_R : 1D array
        The total charge of the old right tensor.
        e.g. ``old_qtotal_R = T_R.qtotal``
    old_bond_leg : :class:`~tenpy.linalg.charges.LegCharge`
        The leg between the old left tensor and the old right tensor.
        e.g. ``old_bond_leg = T_L.get_leg('vR')`` or ``old_bond_leg = T_R.get_leg('vL')``
    theta : Array with legs [(vL.p0), (p1.vR)]
    move_right : bool
    expand : float
    min_block_increase : int

    Returns
    -------
    Y0 : Array with legs [vL, (p1.vR)] or [(vL.p0), vR]
        If ``move_right=True``, the legs of Y0 are [vL, (p1.vR)].
        If ``move_right=False``, the legs of Y0 are [(vL.p0), vR].
    """

    assert min_block_increase >= 0
    assert expand is not None and expand != 0

    if move_right:
        Y0 = theta.copy(deep=False)
        Y0.legs[1] = Y0.legs[1].to_LegCharge()
        Y0.ireplace_label('(p1.vR)', 'vR')
        if any(old_qtotal_R != 0):
            Y0.gauge_total_charge('vR', new_qtotal=old_qtotal_L)
        vR_old = old_bond_leg
        if not vR_old.is_blocked():
            vR_old = vR_old.sort()[1]
        vR_new = Y0.get_leg('vR')  # is blocked, since created from pipe
        v_old, v_new = vR_old, vR_new
        q_axis, norm_axis = 1, 0
    else:
        Y0 = theta.copy(deep=False)
        Y0.legs[0] = Y0.legs[0].to_LegCharge()
        Y0.ireplace_label('(vL.p0)', 'vL')
        if any(old_qtotal_L != 0):
            Y0.gauge_total_charge('vL', new_qtotal=old_qtotal_R)
        vL_old = old_bond_leg
        if not vL_old.is_blocked():
            vL_old = vL_old.sort()[1]
        vL_new = Y0.get_leg('vL')  # is blocked, since created from pipe
        v_old, v_new = vL_old, vL_new
        q_axis, norm_axis = 0, 1

    # vL(R)_old is guaranteed to be a slice of vL(R)_new by charge rule in T_L(R)_old
    piv = np.zeros(v_new.ind_len, dtype=bool)  # indices to keep in v_new
    increase_per_block = max(min_block_increase, int(v_old.ind_len * expand // v_new.block_number))
    sizes_old = v_old.get_block_sizes()
    sizes_new = v_new.get_block_sizes()

    # iterate over charge blocks in vL(R)_new and vL(R)_old at the same time
    j_old = 0
    q_old = v_old.charges[j_old, :]
    qdata_order = np.argsort(Y0._qdata[:, q_axis])
    qdata_idx = 0
    for j_new, q_new in enumerate(v_new.charges):
        if all(q_new == q_old):  # have charge block in both v_new and v_old
            s_new = sizes_old[j_old] + increase_per_block
            # move to next charge block in next loop iteration
            j_old += 1
            if j_old < len(v_old.charges):
                q_old = v_old.charges[j_old, :]
        else:  # charge block only in v_new
            s_new = increase_per_block
        s_new = min(s_new, sizes_new[j_new])  # don't go beyond block

        if Y0._qdata[qdata_order[qdata_idx], q_axis] != j_new:
            # block does not exist
            # while we could set corresponding piv entries to True, it would not help, since
            # the corresponding "entries" of Y0 are zero anyway
            continue

        # block has axis [(vL.p0),vR]. want to keep the s_new slices of the vR axis
        #  that have the largest norm
        norms = np.linalg.norm(Y0._data[qdata_order[qdata_idx]], axis=norm_axis)
        kept_slices = np.argsort(-norms)[:s_new]  # negative sign so we sort large to small
        start = v_new.slices[j_new]
        piv[start + kept_slices] = True

        qdata_idx += 1
        if qdata_idx >= Y0._qdata.shape[0]:
            break

    if move_right:
        Y0.iproject(piv, 'vR')
    else:
        Y0.iproject(piv, 'vL')

    return Y0


def _eig_based_svd(A, need_U: bool = True, need_Vd: bool = True, inner_labels=[None, None],
                   trunc_params=None):
    """Computes the singular value decomposition of a matrix A via eigh

    Singular values and vectors are obtained by diagonalizing the "square" A.hc @ A and/or A @ A.hc,
    i.e. with two eigh calls instead of an svd call.

    Truncation if performed if and only if trunc_params are given.
    This performs better on GPU, but is not really useful on CPU.
    If isometries U or Vd are not needed, their computation can be omitted for performance.

    Does not (yet) support computing both U and Vd
    """
    warnings.warn('_eig_based_svd is nonsensical on CPU!!')
    assert A.rank == 2

    if need_U and need_Vd:
        # TODO (JU) just doing separate eighs for U, S and for S, Vd is not sufficient
        #  the phases of U / Vd are arbitrary.
        #  Need to put in more work in that case...
        raise NotImplementedError

    if need_U:
        Vd = None
        A_Ahc = npc.tensordot(A, A.conj(), [1, 1])
        L, U = npc.eigh(A_Ahc, sort='>')
        S = np.sqrt(np.abs(L))  # abs to avoid `nan` due to accidentally negative values close to zero
        U = U.ireplace_label('eig', inner_labels[0])
    elif need_Vd:
        U = None
        Ahc_A = npc.tensordot(A.conj(), A, [0, 0])
        L, V = npc.eigh(Ahc_A, sort='>')
        S = np.sqrt(np.abs(L))  # abs to avoid `nan` due to accidentally negative values close to zero
        Vd = V.iconj().itranspose().ireplace_label('eig*', inner_labels[1])
    else:
        U = None
        Vd = None
        # use the smaller of the two square matrices -- they have the same eigenvalues
        if A.shape[1] >= A.shape[0]:
            A2 = npc.tensordot(A, A.conj(), [1, 0])
        else:
            A2 = npc.tensordot(A.conj(), A, [1, 0])
        L = npc.eigvalsh(A2)
        S = np.sqrt(np.abs(L))  # abs to avoid `nan` due to accidentally negative values close to zero

    if trunc_params is not None:
        piv, renormalize, trunc_err = truncate(S, trunc_params)
        S = S[piv]
        S /= renormalize
        if need_U:
            U.iproject(piv, 1)
        if need_Vd:
            Vd.iproject(piv, 0)
    else:
        renormalize = np.linalg.norm(S)
        S /= renormalize
        trunc_err = TruncationError()

    return U, S, Vd, trunc_err, renormalize


def decompose_theta_qr_based(old_qtotal_L, old_qtotal_R, old_bond_leg, theta: npc.Array,
                             move_right: bool, expand: float, min_block_increase: int,
                             use_eig_based_svd: bool, trunc_params: dict, compute_err: bool,
                             return_both_T: bool):
    r"""Performs a QR based decomposition of a matrix `theta` (= the wavefunction) and truncates it.
    The result is an approximation.

    The decomposition for ``use_eig_based_svd=False`` is::

        |   -- theta --   ~=   renormalization * -- T_Lc --- S --- T_Rc --
        |      |   |                                 |              |

    Where `T_Lc` is in `'A'` form and `T_Rc` in `'B'` form.

    The decomposition for ``use_eig_based_svd=True`` is::

        |   -- theta --   ~=   renormalization * -- T_Lc --- T_Rc --
        |      |   |                                 |        |

    Where `T_Lc` is in `'A'` (`'Th'`) form and `T_Rc` in `'Th'` (`'B'`) form, if ``move_right=True``
    (``move_right=False``).

    Parameters
    ----------
    old_qtotal_L : 1D array
        The total charge of the old left tensor.
        e.g. ``old_qtotal_L = T_L.qtotal``
    old_qtotal_R : 1D array
        The total charge of the old right tensor.
        e.g. ``old_qtotal_R = T_R.qtotal``
    old_bond_leg : :class:`~tenpy.linalg.charges.LegCharge`
        The leg between the old left tensor and the old right tensor.
        e.g. ``old_bond_leg = T_L.get_leg('vR')`` or ``old_bond_leg = T_R.get_leg('vL')``
    theta : npc.Array
        Array with legs [(vL.p0), (p1.vR)]
    expand : float | None
        Expansion rate. The QR-based decomposition is carried out at an expanded bond dimension.
    min_block_increase : int
        Minimum bond dimension increase for each block.
    move_right : bool
        If `True`, the left tensor `T_Lc` is returned in `'A'` form and the right tensor `T_Rc` is set to `None`.
        If `False`, the right tensor `T_Rc` is returned in `'B'` form and the left tensor `T_Lc` is set to `None`.
    use_eig_based_svd : bool
        Whether the SVD of the bond matrix :math:`\Xi` should be carried out numerically via
        the eigensystem. This is faster on GPUs, but less accurate.
        It makes no sense to do this on CPU.
    trunc_par : dict
        truncation parameters as described in :func:`truncate`.
    compute_err : bool
        Whether the truncation error should be computed exactly.
        Computing the truncation error is significantly more expensive.
        If `True`, the full error is computed and ``return_both_T=True``.
        Otherwise, the truncation error is set to NaN.
    return_both_T : bool
        Whether the other tensor (associated with ``not move_right``) should be returned as well.
        If `True` and ``move_right=True``, the right tensor `T_Rc` is returned in `'Th'` (`'B'`) form,
        if ``use_eig_based_svd=True`` (``use_eig_based_svd=False``).
        If `True` and ``move_right=False``, the left tensor `T_Lc` is returned in `'Th'` (`'A'`) form,
        if ``use_eig_based_svd=True`` (``use_eig_based_svd=False``).

    Returns
    -------
    T_Lc : array with legs [(vL.p), vR] or None
    S : 1D numpy array
        The singular values of the array.
        Normalized to ``np.linalg.norm(S)==1``.
    T_Rc : array with legs [vL, (p.vR)] or None
    form : list
        List containing two entries providing the form of the two arrays `T_Lc` and `T_Rc` in string form.
        e.g. ``['A','Th']``
    trunc_err : TruncationError
    renormalization : float
        Factor, by which S was renormalized.
    """

    if compute_err:
        return_both_T = True

    if move_right:
        # Get initial guess for the left isometry
        Y0 = _qr_theta_Y0(old_qtotal_L, old_qtotal_R, old_bond_leg, theta, move_right, expand, min_block_increase) # Y0: [(vL.p0), vR]

        # QR based updates
        theta_i1 = npc.tensordot(Y0.conj(), theta, ['(vL*.p0*)', '(vL.p0)']).ireplace_label('vR*', 'vL') # theta_i1: [vL,(p1.vR)]
        theta_i1.itranspose(['(p1.vR)', 'vL']) # theta_i1: [(p1.vR),vL]
        B_R, _ = npc.qr(theta_i1, inner_labels=['vL', 'vR'], inner_qconj=-1) # B_R: [(p1.vR),vL]
        B_R.itranspose(['vL', '(p1.vR)']) # B_R: [vL,(p1.vR)]

        theta_i0 = npc.tensordot(theta, B_R.conj(), ['(p1.vR)', '(p1*.vR*)']).ireplace_label('vL*', 'vR') # theta_i0: [(vL.p0),vR]
        A_L, Xi = npc.qr(theta_i0, inner_labels=['vR', 'vL']) # A_L: [(vL.p0), vR]

    else:
        # Get initial guess for the right isometry
        Y0 = _qr_theta_Y0(old_qtotal_L, old_qtotal_R, old_bond_leg, theta, move_right, expand, min_block_increase) # Y0: [vL, (p1.vR)]

        # QR based updates
        theta_i0 = npc.tensordot(theta, Y0.conj(), ['(p1.vR)', '(p1*.vR*)']).ireplace_label('vL*', 'vR') # theta_i0: [(vL.p0),vR]
        A_L, _ = npc.qr(theta_i0, inner_labels=['vR', 'vL']) # A_L: [(vL.p0), vR]

        theta_i1 = npc.tensordot(A_L.conj(), theta, ['(vL*.p0*)', '(vL.p0)']).ireplace_label('vR*', 'vL') # theta_i1: [vL,(p1.vR)]
        theta_i1.itranspose(['(p1.vR)', 'vL']) # theta_i1: [(p1.vR),vL]
        B_R, Xi = npc.qr(theta_i1, inner_labels=['vL', 'vR'], inner_qconj=-1)
        B_R.itranspose(['vL', '(p1.vR)'])
        Xi.itranspose(['vL', 'vR'])

    # SVD of bond matrix Xi
    if use_eig_based_svd:
        U, S, Vd, _, renormalization = _eig_based_svd(
            Xi, need_U=move_right, need_Vd=(not move_right), inner_labels=['vR', 'vL'], trunc_params=trunc_params
        )
    else:
        U, S, Vd, _, renormalization = svd_theta(Xi, trunc_params)

    # Assign return matrices
    T_Lc, T_Rc = None, None
    form = ['A','B']
    if move_right:
        T_Lc = npc.tensordot(A_L, U, ['vR', 'vL'])
        if return_both_T:
            if use_eig_based_svd:
                T_Rc = npc.tensordot(Xi, B_R, ['vR', 'vL'])
                T_Rc = npc.tensordot(U.iconj(), T_Rc, ['vL*', 'vL']).ireplace_label('vR*', 'vL')
                T_Rc /= npc.norm(T_Rc)
                form[1] = 'Th'
            else:
                T_Rc = npc.tensordot(Vd, B_R, ['vR', 'vL'])
    else:
        T_Rc = npc.tensordot(Vd, B_R, ['vR', 'vL'])
        if return_both_T:
            if use_eig_based_svd:
                T_Lc = npc.tensordot(A_L, Xi, ['vR', 'vL'])
                T_Lc = npc.tensordot(T_Lc, Vd.iconj(), ['vR', 'vR*']).ireplace_label('vL*', 'vR')
                T_Lc /= npc.norm(T_Lc)
                form[0] = 'Th'
            else:
                T_Lc = npc.tensordot(A_L, U, ['vR', 'vL'])

    # Compute error
    if compute_err:
        if use_eig_based_svd:
            theta_approx = npc.tensordot(T_Lc, T_Rc, ['vR', 'vL'])
        else:
            theta_approx = npc.tensordot(T_Lc.scale_axis(S, axis='vR'), T_Rc, ['vR', 'vL'])
        N_theta = npc.norm(theta)
        eps = npc.norm(theta / N_theta - theta_approx * renormalization / N_theta) ** 2
        trunc_err = TruncationError(eps, 1. - 2. * eps)
    else:
        trunc_err = TruncationError(np.nan, np.nan)

    # Replace labels
    if move_right:
        T_Lc.ireplace_label('(vL.p0)', '(vL.p)')
        if return_both_T:
            T_Rc.ireplace_label('(p1.vR)', '(p.vR)')
    else:
        T_Rc.ireplace_label('(p1.vR)', '(p.vR)')
        if return_both_T:
            T_Lc.ireplace_label('(vL.p0)', '(vL.p)')
<<<<<<< HEAD
=======

    return T_Lc, S, T_Rc, form, trunc_err, renormalization
>>>>>>> be674dfb

    return T_Lc, S, T_Rc, form, trunc_err, renormalization

def _combine_constraints(good1, good2, warn):
    """return logical_and(good1, good2) if there remains at least one `True` entry.

    Otherwise print a warning and return just `good1`.
    """
    res = np.logical_and(good1, good2)
    if np.any(res):
        return res
    #warnings.warn("truncation: can't satisfy constraint for " + warn, stacklevel=3)
    return good1


# truncation parameter for truncating svd values at machine precision
# excluding 0. and negative S values only
_machine_prec_trunc_par = asConfig({'svd_min': np.finfo(np.float64).eps,
                                    'trunc_cut': None,
                                    'chi_max': None},
                                   'machine_prec_trunc_params')
_machine_prec_trunc_par.unused.clear()<|MERGE_RESOLUTION|>--- conflicted
+++ resolved
@@ -320,9 +320,6 @@
     VH.iproject(piv, axes=0)  # VH = VH[piv, :]
     return U, S, VH, err, renormalization
 
-<<<<<<< HEAD
-=======
-
 def eigh_rho(rho, trunc_par, UPLO='L', sort=None):
     """Performs EIG of a hermitian matrix `rho` (= density matrix) and truncates it.
 
@@ -377,7 +374,6 @@
     return W, V, err
 
 
->>>>>>> be674dfb
 def _qr_theta_Y0(old_qtotal_L, old_qtotal_R, old_bond_leg, theta: npc.Array, move_right: bool, expand: float, min_block_increase: int):
     """Generate the initial guess `Y0` for the (left) right isometry for the QR based theta decomposition `decompose_theta_qr_based()`.
 
@@ -698,13 +694,8 @@
         T_Rc.ireplace_label('(p1.vR)', '(p.vR)')
         if return_both_T:
             T_Lc.ireplace_label('(vL.p0)', '(vL.p)')
-<<<<<<< HEAD
-=======
-
     return T_Lc, S, T_Rc, form, trunc_err, renormalization
->>>>>>> be674dfb
-
-    return T_Lc, S, T_Rc, form, trunc_err, renormalization
+
 
 def _combine_constraints(good1, good2, warn):
     """return logical_and(good1, good2) if there remains at least one `True` entry.

"""Dummy module for backwards compatibility.

The `tenpy.algorithms.truncation` module was moved to :mod:`tenpy.linalg.truncation`.
Here we just import all the names again for backwards compatibility,
to support loading pickle and HDF5 data files with `TruncationError` instances in them.
"""
<<<<<<< HEAD
# Copyright (C) TeNPy Developers, GNU GPLv3

import numpy as np
from ..linalg import np_conserved as npc
from ..tools.hdf5_io import Hdf5Exportable
import warnings
from ..tools.params import asConfig

__all__ = ['TruncationError', 'truncate', 'svd_theta', 'eigh_rho', 'decompose_theta_qr_based']


class TruncationError(Hdf5Exportable):
    r"""Class representing a truncation error.

    The default initialization represents "no truncation".

    .. warning ::
        For imaginary time evolution, this is *not* the error you are interested in!

    Parameters
    ----------
    eps, ov : float
        See below.


    Attributes
    ----------
    eps : float
        The total sum of all discarded Schmidt values squared.
        Note that if you keep singular values up to 1.e-14 (= a bit more than machine precision
        for 64bit floats), `eps` is on the order of 1.e-28 (due to the square)!
    ov : float
        A lower bound for the overlap :math:`|\langle \psi_{trunc} | \psi_{correct} \rangle|^2`
        (assuming normalization of both states).
        This is probably the quantity you are actually interested in.
        Takes into account the factor 2 explained in the section on Errors in the
        `TEBD Wikipedia article <https://en.wikipedia.org/wiki/Time-evolving_block_decimation>`.
    """
    def __init__(self, eps=0., ov=1.):
        self.eps = eps
        self.ov = ov

    def copy(self):
        """Return a copy of self."""
        return TruncationError(self.eps, self.ov)

    @classmethod
    def from_norm(cls, norm_new, norm_old=1.):
        r"""Construct TruncationError from norm after and before the truncation.

        Parameters
        ----------
        norm_new : float
            Norm of Schmidt values kept, :math:`\sqrt{\sum_{a kept} \lambda_a^2}`
            (before re-normalization).
        norm_old : float
            Norm of all Schmidt values before truncation, :math:`\sqrt{\sum_{a} \lambda_a^2}`.
        """
        eps = 1. - norm_new**2 / norm_old**2  # = (norm_old**2 - norm_new**2)/norm_old**2
        return cls(eps, 1. - 2. * eps)

    @classmethod
    def from_S(cls, S_discarded, norm_old=None):
        r"""Construct TruncationError from discarded singular values.

        Parameters
        ----------
        S_discarded : 1D numpy array
            The singular values discarded.
        norm_old : float
            Norm of all Schmidt values before truncation, :math:`\sqrt{\sum_{a} \lambda_a^2}`.
            Default (``None``) is 1.
        """
        eps = np.sum(np.square(S_discarded))
        if norm_old:
            eps /= (norm_old * norm_old)
        return cls(eps, 1. - 2. * eps)

    def __add__(self, other):
        res = TruncationError()
        res.eps = self.eps + other.eps  # whatever that actually means...
        res.ov = self.ov * other.ov
        return res

    @property
    def ov_err(self):
        """Error ``1.-ov`` of the overlap with the correct state."""
        return 1. - self.ov

    def __repr__(self):
        if self.eps != 0 or self.ov != 1.:
            return "TruncationError(eps={eps:.4e}, ov={ov:.10f})".format(eps=self.eps, ov=self.ov)
        else:
            return "TruncationError()"


def truncate(S, options, norm_old=1.):
    """Given a Schmidt spectrum `S`, determine which values to keep.

    Options
    -------
    .. cfg:config:: truncation

        chi_max : int
            Keep at most `chi_max` Schmidt values.
        chi_min : int
            Keep at least `chi_min` Schmidt values.
        degeneracy_tol: float
            Don't cut between neighboring Schmidt values with
            ``|log(S[i]/S[j])| < degeneracy_tol``, or equivalently
            ``|S[i] - S[j]|/S[j] < exp(degeneracy_tol) - 1 ~= degeneracy_tol``
            for small `degeneracy_tol`.
            In other words, keep either both `i` and `j` or none, if the
            Schmidt values are degenerate with a relative error smaller
            than `degeneracy_tol`, which we expect to happen in the case
            of symmetries.
        svd_min : float
            Discard all small Schmidt values ``S[i] < svd_min``.
        trunc_cut : float
            Discard all small Schmidt values as long as
            ``sum_{i discarded} S[i]**2 <= trunc_cut**2``.

    Parameters
    ----------
    S : 1D array
        Schmidt values (as returned by an SVD), not necessarily sorted.
        Should be normalized to ``np.sum(S*S) == 1.``.
        SAJANT - S no longer needs to be normalized
    options: dict-like
        Config with constraints for the truncation, see :cfg:config:`truncation`.
        If a constraint can not be fulfilled (without violating a previous one), it is ignored.
        A value ``None`` indicates that the constraint should be ignored.

    Returns
    -------
    mask : 1D bool array
        Index mask, True for indices which should be kept.
    norm_new : float
        The norm of the truncated Schmidt values, ``np.linalg.norm(S[mask])``.
        Useful for re-normalization.
    err : :class:`TruncationError`
        The error of the represented state which is introduced due to the truncation.
    """
    options = asConfig(options, "truncation")
    # by default, only truncate values which are much closer to zero than machine precision.
    # This is only to avoid problems with taking the inverse of `S`.
    chi_max = options.get('chi_max', 100)   # removed type specifier since I (Sajant) was getting type conflicts between versions of int
    chi_min = options.get('chi_min', None)
    deg_tol = options.get('degeneracy_tol', None, 'real')
    svd_min = options.get('svd_min', 1.e-14, 'real')
    trunc_cut = options.get('trunc_cut', 1.e-14, 'real')

    if trunc_cut is not None and trunc_cut >= 1.:
        raise ValueError("trunc_cut >=1.")
    if not np.any(S > 1.e-10):
        pass
        #warnings.warn("no Schmidt value above 1.e-10", stacklevel=2)
    if np.any(S < -1.e-10):
        pass
        #warnings.warn("negative Schmidt values!", stacklevel=2)

    # use 1.e-100 as replacement for <=0 values for a well-defined logarithm.
    logS = np.log(np.choose(S <= 0., [S, 1.e-100 * np.ones(len(S))]))
    piv = np.argsort(logS)  # sort *ascending*.
    logS = logS[piv]
    # goal: find an index 'cut' such that we keep piv[cut:], i.e. cut between `cut-1` and `cut`.
    good = np.ones(len(piv), dtype=np.bool_)  # good[cut] = (is `cut` a good choice?)
    # we choose the smallest 'good' cut.

    if chi_max is not None and chi_max > 0:
        # keep at most chi_max values
        good2 = np.zeros(len(piv), dtype=np.bool_)
        good2[-chi_max:] = True
        good = _combine_constraints(good, good2, "chi_max")

    if chi_min is not None and chi_min > 1:
        # keep at most chi_max values
        good2 = np.ones(len(piv), dtype=np.bool_)
        good2[-chi_min + 1:] = False
        good = _combine_constraints(good, good2, "chi_min")

    if deg_tol:
        # don't cut between values (cut-1, cut) with ``log(S[cut]/S[cut-1]) < deg_tol``
        # this is equivalent to
        # ``(S[cut] - S[cut-1])/S[cut-1] < exp(deg_tol) - 1 = deg_tol + O(deg_tol^2)``
        good2 = np.empty(len(piv), np.bool_)
        good2[0] = True
        good2[1:] = np.greater_equal(logS[1:] - logS[:-1], deg_tol)
        good = _combine_constraints(good, good2, "degeneracy_tol")

    if svd_min is not None:
        # keep only values S[i] >= svd_min
        good2 = np.greater_equal(logS, np.log(svd_min))
        good = _combine_constraints(good, good2, "svd_min")

    if trunc_cut is not None:
        good2 = ((np.cumsum(S[piv]**2)/norm_old**2) > trunc_cut * trunc_cut)
        good = _combine_constraints(good, good2, "trunc_cut")

    cut = np.nonzero(good)[0][0]  # smallest possible cut: keep as many S as allowed
    mask = np.zeros(len(S), dtype=np.bool_)
    np.put(mask, piv[cut:], True)
    norm_new = np.linalg.norm(S[mask]) # Absolute norm of S, not the ratio of new norm and old norm
    return mask, norm_new, TruncationError.from_S(S[np.logical_not(mask)], norm_old),


def svd_theta(theta, trunc_par, qtotal_LR=[None, None], inner_labels=['vR', 'vL'], renormalize=True):
    """Performs SVD of a matrix `theta` (= the wavefunction) and truncates it.

    Perform a singular value decomposition (SVD) with :func:`~tenpy.linalg.np_conserved.svd`
    and truncates with :func:`truncate`.
    The result is an approximation
    ``theta ~= tensordot(U.scale_axis(S*renormalization, 1), VH, axes=1)``

    Parameters
    ----------
    theta : :class:`~tenpy.linalg.np_conserved.Array`, shape ``(M, N)``
        The matrix, on which the singular value decomposition (SVD) is performed.
        Usually, `theta` represents the wavefunction, such that the SVD is a Schmidt decomposition.
    trunc_par : dict
        truncation parameters as described in :func:`truncate`.
    qtotalLR : (charges, charges)
        The total charges for the returned `U` and `VH`.
    inner_labels : (string, string)
        Labels for the `U` and `VH` on the newly-created bond.
    renormalize : bool
        Should we renormalize the singular values before truncating or not? In DMT, we want to truncate
        according to the original SVs before normalization.
    Returns
    -------
    U : :class:`~tenpy.linalg.np_conserved.Array`
        Matrix with left singular vectors as columns.
        Shape ``(M, M)`` or ``(M, K)`` depending on `full_matrices`.
    S : 1D ndarray
        The singular values of the array.
        If no `cutoff` is given, it has length ``min(M, N)``.
        Normalized to ``np.linalg.norm(S)==1``.
    VH : :class:`~tenpy.linalg.np_conserved.Array`
        Matrix with right singular vectors as rows.
        Shape ``(N, N)`` or ``(K, N)`` depending on `full_matrices`.
    err : :class:`TruncationError`
        The truncation error introduced.
    renormalization : float
        Factor, by which S was renormalized.
    """
    U, S, VH = npc.svd(theta,
                       full_matrices=False,
                       compute_uv=True,
                       qtotal_LR=qtotal_LR,
                       inner_labels=inner_labels)
    renormalization = np.linalg.norm(S)
    if renormalize:
        S = S / renormalization
        piv, new_norm, err = truncate(S, trunc_par)
    else:
        # Truncate based on original, non-normalized singular values
        piv, new_norm, err = truncate(S, trunc_par, norm_old=renormalization)
    new_len_S = np.sum(piv, dtype=np.int_)
    if new_len_S * 100 < len(S) and (trunc_par['chi_max'] is None
                                     or new_len_S != trunc_par['chi_max']):
        msg = "Catastrophic reduction in chi: {0:d} -> {1:d}".format(len(S), new_len_S)
        # NANs are excluded in npc.svd
        UHU = npc.tensordot(U.conj(), U, axes=[[0], [0]])
        msg += " |U^d U - 1| = {0:f}".format(npc.norm(UHU - npc.eye_like(UHU)))
        VHV = npc.tensordot(VH, VH.conj(), axes=[[1], [1]])
        msg += " |V V - 1| = {0:f}".format(npc.norm(VHV - npc.eye_like(VHV)))
        warnings.warn(msg, stacklevel=2)

    if renormalize:
        S = S[piv] / new_norm
        renormalization *= new_norm
    else:
        # We have changed S by discarding some SVs, so return it to its original, possibly != 1 norm.
        S = S[piv]
        renormalization = 1 # Since S isn't renormalized, we return a factor of 1
    U.iproject(piv, axes=1)  # U = U[:, piv]
    VH.iproject(piv, axes=0)  # VH = VH[piv, :]
    return U, S, VH, err, renormalization

def eigh_rho(rho, trunc_par, UPLO='L', sort=None):
    """Performs EIG of a hermitian matrix `rho` (= density matrix) and truncates it.

    Perform a hermitian eigenvalue decomposition with :func:`~tenpy.linalg.np_conserved.eigh`
    and truncates with :func:`truncate`.
    The result is an approximation
    ``theta ~= tensordot(V.scale_axis(W*renormalization, 1), V.conj().T, axes=1)``

    Parameters
    ----------
    rho : :class:`~tenpy.linalg.np_conserved.Array`, shape ``(M, M)``
        The matrix, on which the eigenvalue decomposition (EIG) is performed.
        Usually, `rho` represents a density matrix and is assumed to be hermitian AND positive
        so that the eigenvalues are non-negative.
    trunc_par : dict
        truncation parameters as described in :func:`truncate`.
    UPLO : {'L', 'U'}
        Whether to take the lower ('L', default) or upper ('U') triangular part of `a`.
        Only used for hermitian eigenvalue decomposition.
    sort : {'m>', 'm<', '>', '<', ``None``}
        How the eigenvalues should are sorted *within* each charge block.
        Defaults to ``None``, which is same as '<'. See :func:`argsort` for details.

    Returns
    -------
    W : 1D ndarray
        The eigenvalues, sorted within the same charge blocks according to `sort`.
    V : :class:`Array`
        Unitary matrix; ``V[:, i]`` is normalized eigenvector with eigenvalue ``W[i]``.
        The first label is inherited from `A`, the second label is ``'eig'``.
    err : :class:`TruncationError`
        The truncation error introduced.
    """
    W, V = npc.eigh(rho, UPLO=UPLO, sort=sort)
    W[W<1.e-14] = 0     # set small eigenvalues to zero
    renormalization = np.sum(W)
    W = W / renormalization
    # We normalize the eigenvalues to have sum 1 to represent a valid density matrix.
    # Truncation assumes SVs, so take square root.
    piv, new_norm, err = truncate(np.sqrt(W), trunc_par)
    # err reported is for the normalized eigenvalues.
    new_len_W = np.sum(piv, dtype=np.int_)
    if new_len_W * 100 < len(W) and (trunc_par['chi_max'] is None
                                     or new_len_W != trunc_par['chi_max']):
        msg = "Catastrophic reduction in chi: {0:d} -> {1:d}".format(len(W), new_len_W)
        # NANs are excluded in npc.svd
        VHV = npc.tensordot(V.conj(), V, axes=[[0], [0]])
        msg += " |V^d V - 1| = {0:f}".format(npc.norm(VHV - npc.eye_like(VHV)))
        warnings.warn(msg, stacklevel=2)
    W = W[piv] / new_norm**2 * renormalization
    V.iproject(piv, axes=1)  # V = V[:, piv]
    return W, V, err


def _qr_theta_Y0(old_qtotal_L, old_qtotal_R, old_bond_leg, theta: npc.Array, move_right: bool, expand: float, min_block_increase: int):
    """Generate the initial guess `Y0` for the (left) right isometry for the QR based theta decomposition `decompose_theta_qr_based()`.

    Parameters
    ----------
    old_qtotal_L : 1D array
        The total charge of the old left tensor.
        e.g. ``old_qtotal_L = T_L.qtotal``
    old_qtotal_R : 1D array
        The total charge of the old right tensor.
        e.g. ``old_qtotal_R = T_R.qtotal``
    old_bond_leg : :class:`~tenpy.linalg.charges.LegCharge`
        The leg between the old left tensor and the old right tensor.
        e.g. ``old_bond_leg = T_L.get_leg('vR')`` or ``old_bond_leg = T_R.get_leg('vL')``
    theta : Array with legs [(vL.p0), (p1.vR)]
    move_right : bool
    expand : float
    min_block_increase : int

    Returns
    -------
    Y0 : Array with legs [vL, (p1.vR)] or [(vL.p0), vR]
        If ``move_right=True``, the legs of Y0 are [vL, (p1.vR)].
        If ``move_right=False``, the legs of Y0 are [(vL.p0), vR].
    """

    assert min_block_increase >= 0
    assert expand is not None and expand != 0

    if move_right:
        Y0 = theta.copy(deep=False)
        Y0.legs[1] = Y0.legs[1].to_LegCharge()
        Y0.ireplace_label('(p1.vR)', 'vR')
        if any(old_qtotal_R != 0):
            Y0.gauge_total_charge('vR', new_qtotal=old_qtotal_L)
        vR_old = old_bond_leg
        if not vR_old.is_blocked():
            vR_old = vR_old.sort()[1]
        vR_new = Y0.get_leg('vR')  # is blocked, since created from pipe
        v_old, v_new = vR_old, vR_new
        q_axis, norm_axis = 1, 0
    else:
        Y0 = theta.copy(deep=False)
        Y0.legs[0] = Y0.legs[0].to_LegCharge()
        Y0.ireplace_label('(vL.p0)', 'vL')
        if any(old_qtotal_L != 0):
            Y0.gauge_total_charge('vL', new_qtotal=old_qtotal_R)
        vL_old = old_bond_leg
        if not vL_old.is_blocked():
            vL_old = vL_old.sort()[1]
        vL_new = Y0.get_leg('vL')  # is blocked, since created from pipe
        v_old, v_new = vL_old, vL_new
        q_axis, norm_axis = 0, 1

    # vL(R)_old is guaranteed to be a slice of vL(R)_new by charge rule in T_L(R)_old
    piv = np.zeros(v_new.ind_len, dtype=bool)  # indices to keep in v_new
    increase_per_block = max(min_block_increase, int(v_old.ind_len * expand // v_new.block_number))
    sizes_old = v_old.get_block_sizes()
    sizes_new = v_new.get_block_sizes()

    # iterate over charge blocks in vL(R)_new and vL(R)_old at the same time
    j_old = 0
    q_old = v_old.charges[j_old, :]
    qdata_order = np.argsort(Y0._qdata[:, q_axis])
    qdata_idx = 0
    for j_new, q_new in enumerate(v_new.charges):
        if all(q_new == q_old):  # have charge block in both v_new and v_old
            s_new = sizes_old[j_old] + increase_per_block
            # move to next charge block in next loop iteration
            j_old += 1
            if j_old < len(v_old.charges):
                q_old = v_old.charges[j_old, :]
        else:  # charge block only in v_new
            s_new = increase_per_block
        s_new = min(s_new, sizes_new[j_new])  # don't go beyond block

        if Y0._qdata[qdata_order[qdata_idx], q_axis] != j_new:
            # block does not exist
            # while we could set corresponding piv entries to True, it would not help, since
            # the corresponding "entries" of Y0 are zero anyway
            continue

        # block has axis [(vL.p0),vR]. want to keep the s_new slices of the vR axis
        #  that have the largest norm
        norms = np.linalg.norm(Y0._data[qdata_order[qdata_idx]], axis=norm_axis)
        kept_slices = np.argsort(-norms)[:s_new]  # negative sign so we sort large to small
        start = v_new.slices[j_new]
        piv[start + kept_slices] = True

        qdata_idx += 1
        if qdata_idx >= Y0._qdata.shape[0]:
            break

    if move_right:
        Y0.iproject(piv, 'vR')
    else:
        Y0.iproject(piv, 'vL')

    return Y0


def _eig_based_svd(A, need_U: bool = True, need_Vd: bool = True, inner_labels=[None, None],
                   trunc_params=None):
    """Computes the singular value decomposition of a matrix A via eigh

    Singular values and vectors are obtained by diagonalizing the "square" A.hc @ A and/or A @ A.hc,
    i.e. with two eigh calls instead of an svd call.

    Truncation if performed if and only if trunc_params are given.
    This performs better on GPU, but is not really useful on CPU.
    If isometries U or Vd are not needed, their computation can be omitted for performance.

    Does not (yet) support computing both U and Vd
    """
    warnings.warn('_eig_based_svd is nonsensical on CPU!!')
    assert A.rank == 2

    if need_U and need_Vd:
        # TODO (JU) just doing separate eighs for U, S and for S, Vd is not sufficient
        #  the phases of U / Vd are arbitrary.
        #  Need to put in more work in that case...
        raise NotImplementedError

    if need_U:
        Vd = None
        A_Ahc = npc.tensordot(A, A.conj(), [1, 1])
        L, U = npc.eigh(A_Ahc, sort='>')
        S = np.sqrt(np.abs(L))  # abs to avoid `nan` due to accidentally negative values close to zero
        U = U.ireplace_label('eig', inner_labels[0])
    elif need_Vd:
        U = None
        Ahc_A = npc.tensordot(A.conj(), A, [0, 0])
        L, V = npc.eigh(Ahc_A, sort='>')
        S = np.sqrt(np.abs(L))  # abs to avoid `nan` due to accidentally negative values close to zero
        Vd = V.iconj().itranspose().ireplace_label('eig*', inner_labels[1])
    else:
        U = None
        Vd = None
        # use the smaller of the two square matrices -- they have the same eigenvalues
        if A.shape[1] >= A.shape[0]:
            A2 = npc.tensordot(A, A.conj(), [1, 0])
        else:
            A2 = npc.tensordot(A.conj(), A, [1, 0])
        L = npc.eigvalsh(A2)
        S = np.sqrt(np.abs(L))  # abs to avoid `nan` due to accidentally negative values close to zero

    if trunc_params is not None:
        piv, renormalize, trunc_err = truncate(S, trunc_params)
        S = S[piv]
        S /= renormalize
        if need_U:
            U.iproject(piv, 1)
        if need_Vd:
            Vd.iproject(piv, 0)
    else:
        renormalize = np.linalg.norm(S)
        S /= renormalize
        trunc_err = TruncationError()

    return U, S, Vd, trunc_err, renormalize


def decompose_theta_qr_based(old_qtotal_L, old_qtotal_R, old_bond_leg, theta: npc.Array,
                             move_right: bool, expand: float, min_block_increase: int,
                             use_eig_based_svd: bool, trunc_params: dict, compute_err: bool,
                             return_both_T: bool):
    r"""Performs a QR based decomposition of a matrix `theta` (= the wavefunction) and truncates it.
    The result is an approximation.

    The decomposition for ``use_eig_based_svd=False`` is::

        |   -- theta --   ~=   renormalization * -- T_Lc --- S --- T_Rc --
        |      |   |                                 |              |

    Where `T_Lc` is in `'A'` form and `T_Rc` in `'B'` form.

    The decomposition for ``use_eig_based_svd=True`` is::

        |   -- theta --   ~=   renormalization * -- T_Lc --- T_Rc --
        |      |   |                                 |        |

    Where `T_Lc` is in `'A'` (`'Th'`) form and `T_Rc` in `'Th'` (`'B'`) form, if ``move_right=True``
    (``move_right=False``).

    Parameters
    ----------
    old_qtotal_L : 1D array
        The total charge of the old left tensor.
        e.g. ``old_qtotal_L = T_L.qtotal``
    old_qtotal_R : 1D array
        The total charge of the old right tensor.
        e.g. ``old_qtotal_R = T_R.qtotal``
    old_bond_leg : :class:`~tenpy.linalg.charges.LegCharge`
        The leg between the old left tensor and the old right tensor.
        e.g. ``old_bond_leg = T_L.get_leg('vR')`` or ``old_bond_leg = T_R.get_leg('vL')``
    theta : npc.Array
        Array with legs [(vL.p0), (p1.vR)]
    expand : float | None
        Expansion rate. The QR-based decomposition is carried out at an expanded bond dimension.
    min_block_increase : int
        Minimum bond dimension increase for each block.
    move_right : bool
        If `True`, the left tensor `T_Lc` is returned in `'A'` form and the right tensor `T_Rc` is set to `None`.
        If `False`, the right tensor `T_Rc` is returned in `'B'` form and the left tensor `T_Lc` is set to `None`.
    use_eig_based_svd : bool
        Whether the SVD of the bond matrix :math:`\Xi` should be carried out numerically via
        the eigensystem. This is faster on GPUs, but less accurate.
        It makes no sense to do this on CPU.
    trunc_par : dict
        truncation parameters as described in :func:`truncate`.
    compute_err : bool
        Whether the truncation error should be computed exactly.
        Computing the truncation error is significantly more expensive.
        If `True`, the full error is computed and ``return_both_T=True``.
        Otherwise, the truncation error is set to NaN.
    return_both_T : bool
        Whether the other tensor (associated with ``not move_right``) should be returned as well.
        If `True` and ``move_right=True``, the right tensor `T_Rc` is returned in `'Th'` (`'B'`) form,
        if ``use_eig_based_svd=True`` (``use_eig_based_svd=False``).
        If `True` and ``move_right=False``, the left tensor `T_Lc` is returned in `'Th'` (`'A'`) form,
        if ``use_eig_based_svd=True`` (``use_eig_based_svd=False``).

    Returns
    -------
    T_Lc : array with legs [(vL.p), vR] or None
    S : 1D numpy array
        The singular values of the array.
        Normalized to ``np.linalg.norm(S)==1``.
    T_Rc : array with legs [vL, (p.vR)] or None
    form : list
        List containing two entries providing the form of the two arrays `T_Lc` and `T_Rc` in string form.
        e.g. ``['A','Th']``
    trunc_err : TruncationError
    renormalization : float
        Factor, by which S was renormalized.
    """

    if compute_err:
        return_both_T = True

    if move_right:
        # Get initial guess for the left isometry
        Y0 = _qr_theta_Y0(old_qtotal_L, old_qtotal_R, old_bond_leg, theta, move_right, expand, min_block_increase) # Y0: [(vL.p0), vR]

        # QR based updates
        theta_i1 = npc.tensordot(Y0.conj(), theta, ['(vL*.p0*)', '(vL.p0)']).ireplace_label('vR*', 'vL') # theta_i1: [vL,(p1.vR)]
        theta_i1.itranspose(['(p1.vR)', 'vL']) # theta_i1: [(p1.vR),vL]
        B_R, _ = npc.qr(theta_i1, inner_labels=['vL', 'vR'], inner_qconj=-1) # B_R: [(p1.vR),vL]
        B_R.itranspose(['vL', '(p1.vR)']) # B_R: [vL,(p1.vR)]

        theta_i0 = npc.tensordot(theta, B_R.conj(), ['(p1.vR)', '(p1*.vR*)']).ireplace_label('vL*', 'vR') # theta_i0: [(vL.p0),vR]
        A_L, Xi = npc.qr(theta_i0, inner_labels=['vR', 'vL']) # A_L: [(vL.p0), vR]

    else:
        # Get initial guess for the right isometry
        Y0 = _qr_theta_Y0(old_qtotal_L, old_qtotal_R, old_bond_leg, theta, move_right, expand, min_block_increase) # Y0: [vL, (p1.vR)]

        # QR based updates
        theta_i0 = npc.tensordot(theta, Y0.conj(), ['(p1.vR)', '(p1*.vR*)']).ireplace_label('vL*', 'vR') # theta_i0: [(vL.p0),vR]
        A_L, _ = npc.qr(theta_i0, inner_labels=['vR', 'vL']) # A_L: [(vL.p0), vR]

        theta_i1 = npc.tensordot(A_L.conj(), theta, ['(vL*.p0*)', '(vL.p0)']).ireplace_label('vR*', 'vL') # theta_i1: [vL,(p1.vR)]
        theta_i1.itranspose(['(p1.vR)', 'vL']) # theta_i1: [(p1.vR),vL]
        B_R, Xi = npc.qr(theta_i1, inner_labels=['vL', 'vR'], inner_qconj=-1)
        B_R.itranspose(['vL', '(p1.vR)'])
        Xi.itranspose(['vL', 'vR'])

    # SVD of bond matrix Xi
    if use_eig_based_svd:
        U, S, Vd, _, renormalization = _eig_based_svd(
            Xi, need_U=move_right, need_Vd=(not move_right), inner_labels=['vR', 'vL'], trunc_params=trunc_params
        )
    else:
        U, S, Vd, _, renormalization = svd_theta(Xi, trunc_params)

    # Assign return matrices
    T_Lc, T_Rc = None, None
    form = ['A','B']
    if move_right:
        T_Lc = npc.tensordot(A_L, U, ['vR', 'vL'])
        if return_both_T:
            if use_eig_based_svd:
                T_Rc = npc.tensordot(Xi, B_R, ['vR', 'vL'])
                T_Rc = npc.tensordot(U.iconj(), T_Rc, ['vL*', 'vL']).ireplace_label('vR*', 'vL')
                T_Rc /= npc.norm(T_Rc)
                form[1] = 'Th'
            else:
                T_Rc = npc.tensordot(Vd, B_R, ['vR', 'vL'])
    else:
        T_Rc = npc.tensordot(Vd, B_R, ['vR', 'vL'])
        if return_both_T:
            if use_eig_based_svd:
                T_Lc = npc.tensordot(A_L, Xi, ['vR', 'vL'])
                T_Lc = npc.tensordot(T_Lc, Vd.iconj(), ['vR', 'vR*']).ireplace_label('vL*', 'vR')
                T_Lc /= npc.norm(T_Lc)
                form[0] = 'Th'
            else:
                T_Lc = npc.tensordot(A_L, U, ['vR', 'vL'])

    # Compute error
    if compute_err:
        if use_eig_based_svd:
            theta_approx = npc.tensordot(T_Lc, T_Rc, ['vR', 'vL'])
        else:
            theta_approx = npc.tensordot(T_Lc.scale_axis(S, axis='vR'), T_Rc, ['vR', 'vL'])
        N_theta = npc.norm(theta)
        eps = npc.norm(theta / N_theta - theta_approx * renormalization / N_theta) ** 2
        trunc_err = TruncationError(eps, 1. - 2. * eps)
    else:
        trunc_err = TruncationError(np.nan, np.nan)

    # Replace labels
    if move_right:
        T_Lc.ireplace_label('(vL.p0)', '(vL.p)')
        if return_both_T:
            T_Rc.ireplace_label('(p1.vR)', '(p.vR)')
    else:
        T_Rc.ireplace_label('(p1.vR)', '(p.vR)')
        if return_both_T:
            T_Lc.ireplace_label('(vL.p0)', '(vL.p)')
    return T_Lc, S, T_Rc, form, trunc_err, renormalization


def _combine_constraints(good1, good2, warn):
    """return logical_and(good1, good2) if there remains at least one `True` entry.

    Otherwise print a warning and return just `good1`.
    """
    res = np.logical_and(good1, good2)
    if np.any(res):
        return res
    #warnings.warn("truncation: can't satisfy constraint for " + warn, stacklevel=3)
    return good1
=======
# Copyright (C) TeNPy Developers, Apache license

# just provide namespace from ..linalg.truncation
>>>>>>> 81e6cf62

from ..linalg import truncation
from ..linalg.truncation import TruncationError, truncate, svd_theta, decompose_theta_qr_based  # noqa: F401

__all__ = truncation.__all__<|MERGE_RESOLUTION|>--- conflicted
+++ resolved
@@ -4,680 +4,11 @@
 Here we just import all the names again for backwards compatibility,
 to support loading pickle and HDF5 data files with `TruncationError` instances in them.
 """
-<<<<<<< HEAD
-# Copyright (C) TeNPy Developers, GNU GPLv3
-
-import numpy as np
-from ..linalg import np_conserved as npc
-from ..tools.hdf5_io import Hdf5Exportable
-import warnings
-from ..tools.params import asConfig
-
-__all__ = ['TruncationError', 'truncate', 'svd_theta', 'eigh_rho', 'decompose_theta_qr_based']
-
-
-class TruncationError(Hdf5Exportable):
-    r"""Class representing a truncation error.
-
-    The default initialization represents "no truncation".
-
-    .. warning ::
-        For imaginary time evolution, this is *not* the error you are interested in!
-
-    Parameters
-    ----------
-    eps, ov : float
-        See below.
-
-
-    Attributes
-    ----------
-    eps : float
-        The total sum of all discarded Schmidt values squared.
-        Note that if you keep singular values up to 1.e-14 (= a bit more than machine precision
-        for 64bit floats), `eps` is on the order of 1.e-28 (due to the square)!
-    ov : float
-        A lower bound for the overlap :math:`|\langle \psi_{trunc} | \psi_{correct} \rangle|^2`
-        (assuming normalization of both states).
-        This is probably the quantity you are actually interested in.
-        Takes into account the factor 2 explained in the section on Errors in the
-        `TEBD Wikipedia article <https://en.wikipedia.org/wiki/Time-evolving_block_decimation>`.
-    """
-    def __init__(self, eps=0., ov=1.):
-        self.eps = eps
-        self.ov = ov
-
-    def copy(self):
-        """Return a copy of self."""
-        return TruncationError(self.eps, self.ov)
-
-    @classmethod
-    def from_norm(cls, norm_new, norm_old=1.):
-        r"""Construct TruncationError from norm after and before the truncation.
-
-        Parameters
-        ----------
-        norm_new : float
-            Norm of Schmidt values kept, :math:`\sqrt{\sum_{a kept} \lambda_a^2}`
-            (before re-normalization).
-        norm_old : float
-            Norm of all Schmidt values before truncation, :math:`\sqrt{\sum_{a} \lambda_a^2}`.
-        """
-        eps = 1. - norm_new**2 / norm_old**2  # = (norm_old**2 - norm_new**2)/norm_old**2
-        return cls(eps, 1. - 2. * eps)
-
-    @classmethod
-    def from_S(cls, S_discarded, norm_old=None):
-        r"""Construct TruncationError from discarded singular values.
-
-        Parameters
-        ----------
-        S_discarded : 1D numpy array
-            The singular values discarded.
-        norm_old : float
-            Norm of all Schmidt values before truncation, :math:`\sqrt{\sum_{a} \lambda_a^2}`.
-            Default (``None``) is 1.
-        """
-        eps = np.sum(np.square(S_discarded))
-        if norm_old:
-            eps /= (norm_old * norm_old)
-        return cls(eps, 1. - 2. * eps)
-
-    def __add__(self, other):
-        res = TruncationError()
-        res.eps = self.eps + other.eps  # whatever that actually means...
-        res.ov = self.ov * other.ov
-        return res
-
-    @property
-    def ov_err(self):
-        """Error ``1.-ov`` of the overlap with the correct state."""
-        return 1. - self.ov
-
-    def __repr__(self):
-        if self.eps != 0 or self.ov != 1.:
-            return "TruncationError(eps={eps:.4e}, ov={ov:.10f})".format(eps=self.eps, ov=self.ov)
-        else:
-            return "TruncationError()"
-
-
-def truncate(S, options, norm_old=1.):
-    """Given a Schmidt spectrum `S`, determine which values to keep.
-
-    Options
-    -------
-    .. cfg:config:: truncation
-
-        chi_max : int
-            Keep at most `chi_max` Schmidt values.
-        chi_min : int
-            Keep at least `chi_min` Schmidt values.
-        degeneracy_tol: float
-            Don't cut between neighboring Schmidt values with
-            ``|log(S[i]/S[j])| < degeneracy_tol``, or equivalently
-            ``|S[i] - S[j]|/S[j] < exp(degeneracy_tol) - 1 ~= degeneracy_tol``
-            for small `degeneracy_tol`.
-            In other words, keep either both `i` and `j` or none, if the
-            Schmidt values are degenerate with a relative error smaller
-            than `degeneracy_tol`, which we expect to happen in the case
-            of symmetries.
-        svd_min : float
-            Discard all small Schmidt values ``S[i] < svd_min``.
-        trunc_cut : float
-            Discard all small Schmidt values as long as
-            ``sum_{i discarded} S[i]**2 <= trunc_cut**2``.
-
-    Parameters
-    ----------
-    S : 1D array
-        Schmidt values (as returned by an SVD), not necessarily sorted.
-        Should be normalized to ``np.sum(S*S) == 1.``.
-        SAJANT - S no longer needs to be normalized
-    options: dict-like
-        Config with constraints for the truncation, see :cfg:config:`truncation`.
-        If a constraint can not be fulfilled (without violating a previous one), it is ignored.
-        A value ``None`` indicates that the constraint should be ignored.
-
-    Returns
-    -------
-    mask : 1D bool array
-        Index mask, True for indices which should be kept.
-    norm_new : float
-        The norm of the truncated Schmidt values, ``np.linalg.norm(S[mask])``.
-        Useful for re-normalization.
-    err : :class:`TruncationError`
-        The error of the represented state which is introduced due to the truncation.
-    """
-    options = asConfig(options, "truncation")
-    # by default, only truncate values which are much closer to zero than machine precision.
-    # This is only to avoid problems with taking the inverse of `S`.
-    chi_max = options.get('chi_max', 100)   # removed type specifier since I (Sajant) was getting type conflicts between versions of int
-    chi_min = options.get('chi_min', None)
-    deg_tol = options.get('degeneracy_tol', None, 'real')
-    svd_min = options.get('svd_min', 1.e-14, 'real')
-    trunc_cut = options.get('trunc_cut', 1.e-14, 'real')
-
-    if trunc_cut is not None and trunc_cut >= 1.:
-        raise ValueError("trunc_cut >=1.")
-    if not np.any(S > 1.e-10):
-        pass
-        #warnings.warn("no Schmidt value above 1.e-10", stacklevel=2)
-    if np.any(S < -1.e-10):
-        pass
-        #warnings.warn("negative Schmidt values!", stacklevel=2)
-
-    # use 1.e-100 as replacement for <=0 values for a well-defined logarithm.
-    logS = np.log(np.choose(S <= 0., [S, 1.e-100 * np.ones(len(S))]))
-    piv = np.argsort(logS)  # sort *ascending*.
-    logS = logS[piv]
-    # goal: find an index 'cut' such that we keep piv[cut:], i.e. cut between `cut-1` and `cut`.
-    good = np.ones(len(piv), dtype=np.bool_)  # good[cut] = (is `cut` a good choice?)
-    # we choose the smallest 'good' cut.
-
-    if chi_max is not None and chi_max > 0:
-        # keep at most chi_max values
-        good2 = np.zeros(len(piv), dtype=np.bool_)
-        good2[-chi_max:] = True
-        good = _combine_constraints(good, good2, "chi_max")
-
-    if chi_min is not None and chi_min > 1:
-        # keep at most chi_max values
-        good2 = np.ones(len(piv), dtype=np.bool_)
-        good2[-chi_min + 1:] = False
-        good = _combine_constraints(good, good2, "chi_min")
-
-    if deg_tol:
-        # don't cut between values (cut-1, cut) with ``log(S[cut]/S[cut-1]) < deg_tol``
-        # this is equivalent to
-        # ``(S[cut] - S[cut-1])/S[cut-1] < exp(deg_tol) - 1 = deg_tol + O(deg_tol^2)``
-        good2 = np.empty(len(piv), np.bool_)
-        good2[0] = True
-        good2[1:] = np.greater_equal(logS[1:] - logS[:-1], deg_tol)
-        good = _combine_constraints(good, good2, "degeneracy_tol")
-
-    if svd_min is not None:
-        # keep only values S[i] >= svd_min
-        good2 = np.greater_equal(logS, np.log(svd_min))
-        good = _combine_constraints(good, good2, "svd_min")
-
-    if trunc_cut is not None:
-        good2 = ((np.cumsum(S[piv]**2)/norm_old**2) > trunc_cut * trunc_cut)
-        good = _combine_constraints(good, good2, "trunc_cut")
-
-    cut = np.nonzero(good)[0][0]  # smallest possible cut: keep as many S as allowed
-    mask = np.zeros(len(S), dtype=np.bool_)
-    np.put(mask, piv[cut:], True)
-    norm_new = np.linalg.norm(S[mask]) # Absolute norm of S, not the ratio of new norm and old norm
-    return mask, norm_new, TruncationError.from_S(S[np.logical_not(mask)], norm_old),
-
-
-def svd_theta(theta, trunc_par, qtotal_LR=[None, None], inner_labels=['vR', 'vL'], renormalize=True):
-    """Performs SVD of a matrix `theta` (= the wavefunction) and truncates it.
-
-    Perform a singular value decomposition (SVD) with :func:`~tenpy.linalg.np_conserved.svd`
-    and truncates with :func:`truncate`.
-    The result is an approximation
-    ``theta ~= tensordot(U.scale_axis(S*renormalization, 1), VH, axes=1)``
-
-    Parameters
-    ----------
-    theta : :class:`~tenpy.linalg.np_conserved.Array`, shape ``(M, N)``
-        The matrix, on which the singular value decomposition (SVD) is performed.
-        Usually, `theta` represents the wavefunction, such that the SVD is a Schmidt decomposition.
-    trunc_par : dict
-        truncation parameters as described in :func:`truncate`.
-    qtotalLR : (charges, charges)
-        The total charges for the returned `U` and `VH`.
-    inner_labels : (string, string)
-        Labels for the `U` and `VH` on the newly-created bond.
-    renormalize : bool
-        Should we renormalize the singular values before truncating or not? In DMT, we want to truncate
-        according to the original SVs before normalization.
-    Returns
-    -------
-    U : :class:`~tenpy.linalg.np_conserved.Array`
-        Matrix with left singular vectors as columns.
-        Shape ``(M, M)`` or ``(M, K)`` depending on `full_matrices`.
-    S : 1D ndarray
-        The singular values of the array.
-        If no `cutoff` is given, it has length ``min(M, N)``.
-        Normalized to ``np.linalg.norm(S)==1``.
-    VH : :class:`~tenpy.linalg.np_conserved.Array`
-        Matrix with right singular vectors as rows.
-        Shape ``(N, N)`` or ``(K, N)`` depending on `full_matrices`.
-    err : :class:`TruncationError`
-        The truncation error introduced.
-    renormalization : float
-        Factor, by which S was renormalized.
-    """
-    U, S, VH = npc.svd(theta,
-                       full_matrices=False,
-                       compute_uv=True,
-                       qtotal_LR=qtotal_LR,
-                       inner_labels=inner_labels)
-    renormalization = np.linalg.norm(S)
-    if renormalize:
-        S = S / renormalization
-        piv, new_norm, err = truncate(S, trunc_par)
-    else:
-        # Truncate based on original, non-normalized singular values
-        piv, new_norm, err = truncate(S, trunc_par, norm_old=renormalization)
-    new_len_S = np.sum(piv, dtype=np.int_)
-    if new_len_S * 100 < len(S) and (trunc_par['chi_max'] is None
-                                     or new_len_S != trunc_par['chi_max']):
-        msg = "Catastrophic reduction in chi: {0:d} -> {1:d}".format(len(S), new_len_S)
-        # NANs are excluded in npc.svd
-        UHU = npc.tensordot(U.conj(), U, axes=[[0], [0]])
-        msg += " |U^d U - 1| = {0:f}".format(npc.norm(UHU - npc.eye_like(UHU)))
-        VHV = npc.tensordot(VH, VH.conj(), axes=[[1], [1]])
-        msg += " |V V - 1| = {0:f}".format(npc.norm(VHV - npc.eye_like(VHV)))
-        warnings.warn(msg, stacklevel=2)
-
-    if renormalize:
-        S = S[piv] / new_norm
-        renormalization *= new_norm
-    else:
-        # We have changed S by discarding some SVs, so return it to its original, possibly != 1 norm.
-        S = S[piv]
-        renormalization = 1 # Since S isn't renormalized, we return a factor of 1
-    U.iproject(piv, axes=1)  # U = U[:, piv]
-    VH.iproject(piv, axes=0)  # VH = VH[piv, :]
-    return U, S, VH, err, renormalization
-
-def eigh_rho(rho, trunc_par, UPLO='L', sort=None):
-    """Performs EIG of a hermitian matrix `rho` (= density matrix) and truncates it.
-
-    Perform a hermitian eigenvalue decomposition with :func:`~tenpy.linalg.np_conserved.eigh`
-    and truncates with :func:`truncate`.
-    The result is an approximation
-    ``theta ~= tensordot(V.scale_axis(W*renormalization, 1), V.conj().T, axes=1)``
-
-    Parameters
-    ----------
-    rho : :class:`~tenpy.linalg.np_conserved.Array`, shape ``(M, M)``
-        The matrix, on which the eigenvalue decomposition (EIG) is performed.
-        Usually, `rho` represents a density matrix and is assumed to be hermitian AND positive
-        so that the eigenvalues are non-negative.
-    trunc_par : dict
-        truncation parameters as described in :func:`truncate`.
-    UPLO : {'L', 'U'}
-        Whether to take the lower ('L', default) or upper ('U') triangular part of `a`.
-        Only used for hermitian eigenvalue decomposition.
-    sort : {'m>', 'm<', '>', '<', ``None``}
-        How the eigenvalues should are sorted *within* each charge block.
-        Defaults to ``None``, which is same as '<'. See :func:`argsort` for details.
-
-    Returns
-    -------
-    W : 1D ndarray
-        The eigenvalues, sorted within the same charge blocks according to `sort`.
-    V : :class:`Array`
-        Unitary matrix; ``V[:, i]`` is normalized eigenvector with eigenvalue ``W[i]``.
-        The first label is inherited from `A`, the second label is ``'eig'``.
-    err : :class:`TruncationError`
-        The truncation error introduced.
-    """
-    W, V = npc.eigh(rho, UPLO=UPLO, sort=sort)
-    W[W<1.e-14] = 0     # set small eigenvalues to zero
-    renormalization = np.sum(W)
-    W = W / renormalization
-    # We normalize the eigenvalues to have sum 1 to represent a valid density matrix.
-    # Truncation assumes SVs, so take square root.
-    piv, new_norm, err = truncate(np.sqrt(W), trunc_par)
-    # err reported is for the normalized eigenvalues.
-    new_len_W = np.sum(piv, dtype=np.int_)
-    if new_len_W * 100 < len(W) and (trunc_par['chi_max'] is None
-                                     or new_len_W != trunc_par['chi_max']):
-        msg = "Catastrophic reduction in chi: {0:d} -> {1:d}".format(len(W), new_len_W)
-        # NANs are excluded in npc.svd
-        VHV = npc.tensordot(V.conj(), V, axes=[[0], [0]])
-        msg += " |V^d V - 1| = {0:f}".format(npc.norm(VHV - npc.eye_like(VHV)))
-        warnings.warn(msg, stacklevel=2)
-    W = W[piv] / new_norm**2 * renormalization
-    V.iproject(piv, axes=1)  # V = V[:, piv]
-    return W, V, err
-
-
-def _qr_theta_Y0(old_qtotal_L, old_qtotal_R, old_bond_leg, theta: npc.Array, move_right: bool, expand: float, min_block_increase: int):
-    """Generate the initial guess `Y0` for the (left) right isometry for the QR based theta decomposition `decompose_theta_qr_based()`.
-
-    Parameters
-    ----------
-    old_qtotal_L : 1D array
-        The total charge of the old left tensor.
-        e.g. ``old_qtotal_L = T_L.qtotal``
-    old_qtotal_R : 1D array
-        The total charge of the old right tensor.
-        e.g. ``old_qtotal_R = T_R.qtotal``
-    old_bond_leg : :class:`~tenpy.linalg.charges.LegCharge`
-        The leg between the old left tensor and the old right tensor.
-        e.g. ``old_bond_leg = T_L.get_leg('vR')`` or ``old_bond_leg = T_R.get_leg('vL')``
-    theta : Array with legs [(vL.p0), (p1.vR)]
-    move_right : bool
-    expand : float
-    min_block_increase : int
-
-    Returns
-    -------
-    Y0 : Array with legs [vL, (p1.vR)] or [(vL.p0), vR]
-        If ``move_right=True``, the legs of Y0 are [vL, (p1.vR)].
-        If ``move_right=False``, the legs of Y0 are [(vL.p0), vR].
-    """
-
-    assert min_block_increase >= 0
-    assert expand is not None and expand != 0
-
-    if move_right:
-        Y0 = theta.copy(deep=False)
-        Y0.legs[1] = Y0.legs[1].to_LegCharge()
-        Y0.ireplace_label('(p1.vR)', 'vR')
-        if any(old_qtotal_R != 0):
-            Y0.gauge_total_charge('vR', new_qtotal=old_qtotal_L)
-        vR_old = old_bond_leg
-        if not vR_old.is_blocked():
-            vR_old = vR_old.sort()[1]
-        vR_new = Y0.get_leg('vR')  # is blocked, since created from pipe
-        v_old, v_new = vR_old, vR_new
-        q_axis, norm_axis = 1, 0
-    else:
-        Y0 = theta.copy(deep=False)
-        Y0.legs[0] = Y0.legs[0].to_LegCharge()
-        Y0.ireplace_label('(vL.p0)', 'vL')
-        if any(old_qtotal_L != 0):
-            Y0.gauge_total_charge('vL', new_qtotal=old_qtotal_R)
-        vL_old = old_bond_leg
-        if not vL_old.is_blocked():
-            vL_old = vL_old.sort()[1]
-        vL_new = Y0.get_leg('vL')  # is blocked, since created from pipe
-        v_old, v_new = vL_old, vL_new
-        q_axis, norm_axis = 0, 1
-
-    # vL(R)_old is guaranteed to be a slice of vL(R)_new by charge rule in T_L(R)_old
-    piv = np.zeros(v_new.ind_len, dtype=bool)  # indices to keep in v_new
-    increase_per_block = max(min_block_increase, int(v_old.ind_len * expand // v_new.block_number))
-    sizes_old = v_old.get_block_sizes()
-    sizes_new = v_new.get_block_sizes()
-
-    # iterate over charge blocks in vL(R)_new and vL(R)_old at the same time
-    j_old = 0
-    q_old = v_old.charges[j_old, :]
-    qdata_order = np.argsort(Y0._qdata[:, q_axis])
-    qdata_idx = 0
-    for j_new, q_new in enumerate(v_new.charges):
-        if all(q_new == q_old):  # have charge block in both v_new and v_old
-            s_new = sizes_old[j_old] + increase_per_block
-            # move to next charge block in next loop iteration
-            j_old += 1
-            if j_old < len(v_old.charges):
-                q_old = v_old.charges[j_old, :]
-        else:  # charge block only in v_new
-            s_new = increase_per_block
-        s_new = min(s_new, sizes_new[j_new])  # don't go beyond block
-
-        if Y0._qdata[qdata_order[qdata_idx], q_axis] != j_new:
-            # block does not exist
-            # while we could set corresponding piv entries to True, it would not help, since
-            # the corresponding "entries" of Y0 are zero anyway
-            continue
-
-        # block has axis [(vL.p0),vR]. want to keep the s_new slices of the vR axis
-        #  that have the largest norm
-        norms = np.linalg.norm(Y0._data[qdata_order[qdata_idx]], axis=norm_axis)
-        kept_slices = np.argsort(-norms)[:s_new]  # negative sign so we sort large to small
-        start = v_new.slices[j_new]
-        piv[start + kept_slices] = True
-
-        qdata_idx += 1
-        if qdata_idx >= Y0._qdata.shape[0]:
-            break
-
-    if move_right:
-        Y0.iproject(piv, 'vR')
-    else:
-        Y0.iproject(piv, 'vL')
-
-    return Y0
-
-
-def _eig_based_svd(A, need_U: bool = True, need_Vd: bool = True, inner_labels=[None, None],
-                   trunc_params=None):
-    """Computes the singular value decomposition of a matrix A via eigh
-
-    Singular values and vectors are obtained by diagonalizing the "square" A.hc @ A and/or A @ A.hc,
-    i.e. with two eigh calls instead of an svd call.
-
-    Truncation if performed if and only if trunc_params are given.
-    This performs better on GPU, but is not really useful on CPU.
-    If isometries U or Vd are not needed, their computation can be omitted for performance.
-
-    Does not (yet) support computing both U and Vd
-    """
-    warnings.warn('_eig_based_svd is nonsensical on CPU!!')
-    assert A.rank == 2
-
-    if need_U and need_Vd:
-        # TODO (JU) just doing separate eighs for U, S and for S, Vd is not sufficient
-        #  the phases of U / Vd are arbitrary.
-        #  Need to put in more work in that case...
-        raise NotImplementedError
-
-    if need_U:
-        Vd = None
-        A_Ahc = npc.tensordot(A, A.conj(), [1, 1])
-        L, U = npc.eigh(A_Ahc, sort='>')
-        S = np.sqrt(np.abs(L))  # abs to avoid `nan` due to accidentally negative values close to zero
-        U = U.ireplace_label('eig', inner_labels[0])
-    elif need_Vd:
-        U = None
-        Ahc_A = npc.tensordot(A.conj(), A, [0, 0])
-        L, V = npc.eigh(Ahc_A, sort='>')
-        S = np.sqrt(np.abs(L))  # abs to avoid `nan` due to accidentally negative values close to zero
-        Vd = V.iconj().itranspose().ireplace_label('eig*', inner_labels[1])
-    else:
-        U = None
-        Vd = None
-        # use the smaller of the two square matrices -- they have the same eigenvalues
-        if A.shape[1] >= A.shape[0]:
-            A2 = npc.tensordot(A, A.conj(), [1, 0])
-        else:
-            A2 = npc.tensordot(A.conj(), A, [1, 0])
-        L = npc.eigvalsh(A2)
-        S = np.sqrt(np.abs(L))  # abs to avoid `nan` due to accidentally negative values close to zero
-
-    if trunc_params is not None:
-        piv, renormalize, trunc_err = truncate(S, trunc_params)
-        S = S[piv]
-        S /= renormalize
-        if need_U:
-            U.iproject(piv, 1)
-        if need_Vd:
-            Vd.iproject(piv, 0)
-    else:
-        renormalize = np.linalg.norm(S)
-        S /= renormalize
-        trunc_err = TruncationError()
-
-    return U, S, Vd, trunc_err, renormalize
-
-
-def decompose_theta_qr_based(old_qtotal_L, old_qtotal_R, old_bond_leg, theta: npc.Array,
-                             move_right: bool, expand: float, min_block_increase: int,
-                             use_eig_based_svd: bool, trunc_params: dict, compute_err: bool,
-                             return_both_T: bool):
-    r"""Performs a QR based decomposition of a matrix `theta` (= the wavefunction) and truncates it.
-    The result is an approximation.
-
-    The decomposition for ``use_eig_based_svd=False`` is::
-
-        |   -- theta --   ~=   renormalization * -- T_Lc --- S --- T_Rc --
-        |      |   |                                 |              |
-
-    Where `T_Lc` is in `'A'` form and `T_Rc` in `'B'` form.
-
-    The decomposition for ``use_eig_based_svd=True`` is::
-
-        |   -- theta --   ~=   renormalization * -- T_Lc --- T_Rc --
-        |      |   |                                 |        |
-
-    Where `T_Lc` is in `'A'` (`'Th'`) form and `T_Rc` in `'Th'` (`'B'`) form, if ``move_right=True``
-    (``move_right=False``).
-
-    Parameters
-    ----------
-    old_qtotal_L : 1D array
-        The total charge of the old left tensor.
-        e.g. ``old_qtotal_L = T_L.qtotal``
-    old_qtotal_R : 1D array
-        The total charge of the old right tensor.
-        e.g. ``old_qtotal_R = T_R.qtotal``
-    old_bond_leg : :class:`~tenpy.linalg.charges.LegCharge`
-        The leg between the old left tensor and the old right tensor.
-        e.g. ``old_bond_leg = T_L.get_leg('vR')`` or ``old_bond_leg = T_R.get_leg('vL')``
-    theta : npc.Array
-        Array with legs [(vL.p0), (p1.vR)]
-    expand : float | None
-        Expansion rate. The QR-based decomposition is carried out at an expanded bond dimension.
-    min_block_increase : int
-        Minimum bond dimension increase for each block.
-    move_right : bool
-        If `True`, the left tensor `T_Lc` is returned in `'A'` form and the right tensor `T_Rc` is set to `None`.
-        If `False`, the right tensor `T_Rc` is returned in `'B'` form and the left tensor `T_Lc` is set to `None`.
-    use_eig_based_svd : bool
-        Whether the SVD of the bond matrix :math:`\Xi` should be carried out numerically via
-        the eigensystem. This is faster on GPUs, but less accurate.
-        It makes no sense to do this on CPU.
-    trunc_par : dict
-        truncation parameters as described in :func:`truncate`.
-    compute_err : bool
-        Whether the truncation error should be computed exactly.
-        Computing the truncation error is significantly more expensive.
-        If `True`, the full error is computed and ``return_both_T=True``.
-        Otherwise, the truncation error is set to NaN.
-    return_both_T : bool
-        Whether the other tensor (associated with ``not move_right``) should be returned as well.
-        If `True` and ``move_right=True``, the right tensor `T_Rc` is returned in `'Th'` (`'B'`) form,
-        if ``use_eig_based_svd=True`` (``use_eig_based_svd=False``).
-        If `True` and ``move_right=False``, the left tensor `T_Lc` is returned in `'Th'` (`'A'`) form,
-        if ``use_eig_based_svd=True`` (``use_eig_based_svd=False``).
-
-    Returns
-    -------
-    T_Lc : array with legs [(vL.p), vR] or None
-    S : 1D numpy array
-        The singular values of the array.
-        Normalized to ``np.linalg.norm(S)==1``.
-    T_Rc : array with legs [vL, (p.vR)] or None
-    form : list
-        List containing two entries providing the form of the two arrays `T_Lc` and `T_Rc` in string form.
-        e.g. ``['A','Th']``
-    trunc_err : TruncationError
-    renormalization : float
-        Factor, by which S was renormalized.
-    """
-
-    if compute_err:
-        return_both_T = True
-
-    if move_right:
-        # Get initial guess for the left isometry
-        Y0 = _qr_theta_Y0(old_qtotal_L, old_qtotal_R, old_bond_leg, theta, move_right, expand, min_block_increase) # Y0: [(vL.p0), vR]
-
-        # QR based updates
-        theta_i1 = npc.tensordot(Y0.conj(), theta, ['(vL*.p0*)', '(vL.p0)']).ireplace_label('vR*', 'vL') # theta_i1: [vL,(p1.vR)]
-        theta_i1.itranspose(['(p1.vR)', 'vL']) # theta_i1: [(p1.vR),vL]
-        B_R, _ = npc.qr(theta_i1, inner_labels=['vL', 'vR'], inner_qconj=-1) # B_R: [(p1.vR),vL]
-        B_R.itranspose(['vL', '(p1.vR)']) # B_R: [vL,(p1.vR)]
-
-        theta_i0 = npc.tensordot(theta, B_R.conj(), ['(p1.vR)', '(p1*.vR*)']).ireplace_label('vL*', 'vR') # theta_i0: [(vL.p0),vR]
-        A_L, Xi = npc.qr(theta_i0, inner_labels=['vR', 'vL']) # A_L: [(vL.p0), vR]
-
-    else:
-        # Get initial guess for the right isometry
-        Y0 = _qr_theta_Y0(old_qtotal_L, old_qtotal_R, old_bond_leg, theta, move_right, expand, min_block_increase) # Y0: [vL, (p1.vR)]
-
-        # QR based updates
-        theta_i0 = npc.tensordot(theta, Y0.conj(), ['(p1.vR)', '(p1*.vR*)']).ireplace_label('vL*', 'vR') # theta_i0: [(vL.p0),vR]
-        A_L, _ = npc.qr(theta_i0, inner_labels=['vR', 'vL']) # A_L: [(vL.p0), vR]
-
-        theta_i1 = npc.tensordot(A_L.conj(), theta, ['(vL*.p0*)', '(vL.p0)']).ireplace_label('vR*', 'vL') # theta_i1: [vL,(p1.vR)]
-        theta_i1.itranspose(['(p1.vR)', 'vL']) # theta_i1: [(p1.vR),vL]
-        B_R, Xi = npc.qr(theta_i1, inner_labels=['vL', 'vR'], inner_qconj=-1)
-        B_R.itranspose(['vL', '(p1.vR)'])
-        Xi.itranspose(['vL', 'vR'])
-
-    # SVD of bond matrix Xi
-    if use_eig_based_svd:
-        U, S, Vd, _, renormalization = _eig_based_svd(
-            Xi, need_U=move_right, need_Vd=(not move_right), inner_labels=['vR', 'vL'], trunc_params=trunc_params
-        )
-    else:
-        U, S, Vd, _, renormalization = svd_theta(Xi, trunc_params)
-
-    # Assign return matrices
-    T_Lc, T_Rc = None, None
-    form = ['A','B']
-    if move_right:
-        T_Lc = npc.tensordot(A_L, U, ['vR', 'vL'])
-        if return_both_T:
-            if use_eig_based_svd:
-                T_Rc = npc.tensordot(Xi, B_R, ['vR', 'vL'])
-                T_Rc = npc.tensordot(U.iconj(), T_Rc, ['vL*', 'vL']).ireplace_label('vR*', 'vL')
-                T_Rc /= npc.norm(T_Rc)
-                form[1] = 'Th'
-            else:
-                T_Rc = npc.tensordot(Vd, B_R, ['vR', 'vL'])
-    else:
-        T_Rc = npc.tensordot(Vd, B_R, ['vR', 'vL'])
-        if return_both_T:
-            if use_eig_based_svd:
-                T_Lc = npc.tensordot(A_L, Xi, ['vR', 'vL'])
-                T_Lc = npc.tensordot(T_Lc, Vd.iconj(), ['vR', 'vR*']).ireplace_label('vL*', 'vR')
-                T_Lc /= npc.norm(T_Lc)
-                form[0] = 'Th'
-            else:
-                T_Lc = npc.tensordot(A_L, U, ['vR', 'vL'])
-
-    # Compute error
-    if compute_err:
-        if use_eig_based_svd:
-            theta_approx = npc.tensordot(T_Lc, T_Rc, ['vR', 'vL'])
-        else:
-            theta_approx = npc.tensordot(T_Lc.scale_axis(S, axis='vR'), T_Rc, ['vR', 'vL'])
-        N_theta = npc.norm(theta)
-        eps = npc.norm(theta / N_theta - theta_approx * renormalization / N_theta) ** 2
-        trunc_err = TruncationError(eps, 1. - 2. * eps)
-    else:
-        trunc_err = TruncationError(np.nan, np.nan)
-
-    # Replace labels
-    if move_right:
-        T_Lc.ireplace_label('(vL.p0)', '(vL.p)')
-        if return_both_T:
-            T_Rc.ireplace_label('(p1.vR)', '(p.vR)')
-    else:
-        T_Rc.ireplace_label('(p1.vR)', '(p.vR)')
-        if return_both_T:
-            T_Lc.ireplace_label('(vL.p0)', '(vL.p)')
-    return T_Lc, S, T_Rc, form, trunc_err, renormalization
-
-
-def _combine_constraints(good1, good2, warn):
-    """return logical_and(good1, good2) if there remains at least one `True` entry.
-
-    Otherwise print a warning and return just `good1`.
-    """
-    res = np.logical_and(good1, good2)
-    if np.any(res):
-        return res
-    #warnings.warn("truncation: can't satisfy constraint for " + warn, stacklevel=3)
-    return good1
-=======
 # Copyright (C) TeNPy Developers, Apache license
 
 # just provide namespace from ..linalg.truncation
->>>>>>> 81e6cf62
 
 from ..linalg import truncation
-from ..linalg.truncation import TruncationError, truncate, svd_theta, decompose_theta_qr_based  # noqa: F401
+from ..linalg.truncation import TruncationError, truncate, svd_theta, eigh_rho, decompose_theta_qr_based, _machine_prec_trunc_par  # noqa: F401
 
 __all__ = truncation.__all__
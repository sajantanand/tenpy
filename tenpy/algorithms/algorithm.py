--- conflicted
+++ resolved
@@ -359,14 +359,9 @@
 
     def __init__(self, psi, model, options, **kwargs):
         super().__init__(psi, model, options, **kwargs)
-<<<<<<< HEAD
-        self.evolved_time = self.options.get('start_time', 0.)
+        self.evolved_time = self.options.get('start_time', 0., 'real')
         self.imaginary_cutoff = self.options.get('imag_cutoff', 0.0)
-        self.trunc_err = self.options.get('start_trunc_err', TruncationError())
-=======
-        self.evolved_time = self.options.get('start_time', 0., 'real')
         self.trunc_err = self.options.get('start_trunc_err', TruncationError(), TruncationError)
->>>>>>> df8818c2
         self.force_prepare_evolve = False
         if self.resume_data:
             self.evolved_time = self.resume_data['evolved_time']

--- conflicted
+++ resolved
@@ -1798,7 +1798,6 @@
 
         return trunc_err
 
-<<<<<<< HEAD
     def apply_zipup_DMT(self, psi, options):
         """
         Apply MPO to MPS naively but rather than doing exact QR to re-establish the form, do truncating DMT sweeps to the right.
@@ -1860,6 +1859,7 @@
             psi.norm *= renorm
         return trunc_err, trace_env, MPO_envs
 
+    # I think the next two functions were removed at some point?
     def get_grouped_mpo(self, blocklen):
         """group each `blocklen` subsequent tensors and  return result as a new MPO.
 
@@ -1888,7 +1888,7 @@
         # Note: the trace works only for 'finite' boundary conditions
         # where the legs are trivial - otherwise it would give 0 or even raise an error!
         return npc.trace(singlesitempo.get_W(0), 'wL', 'wR')
-=======
+
     def add_identity(self, alpha, beta, sites=[0]):
         r"""returns new MPO :math:`alpha Id + beta * O`.
 
@@ -1917,7 +1917,7 @@
             Coefficient for existing MPO
         sites : list
             List of MPO indices of which tensors to modify
-            
+
         Returns
         -------
         mpo : :class:`~tenpy.networks.mpo.MPO`
@@ -1930,7 +1930,7 @@
         assert N <= self.L
         if not set(sites).issubset(set(list(range(self.L)))):
             raise ValueError(f'The sites {sites} are not strictly contained in {{1, ..., {self.L-1}}}.')
-        
+
         t_beta = beta**(1/N)
         t_alpha = alpha / N
         gamma = lambda k: 1 if k != 0 else beta
@@ -1962,7 +1962,7 @@
             # Get coefficients depending on if site k in sites and if so
             # what number site in sites it is.
             b, a, g, d, counter = params_in_sites(k, counter)
-            
+
             # First Row - only this is modified
             dW[0,0] = d*Id_npc
             for i in range(0, DR-2):
@@ -1976,12 +1976,11 @@
             #Bottom Rows
             dW[-1,-1] = g*Id_npc
             U.append(dW)
-            
+
         assert counter == N
         IdL = [0] * (self.L + 1) # I guess we have enforced that the MPO look upper block triangular without any permutations
         IdR = [-1] * (self.L + 1)
         return MPO.from_grids(self.sites, U, self.bc, IdL, IdR, max_range=self.max_range, explicit_plus_hc=self.explicit_plus_hc)
->>>>>>> 1e73a95b
 
     def _to_valid_index(self, i, bond=False):
         """Make sure `i` is a valid index (depending on `self.bc`)."""
@@ -3509,7 +3508,6 @@
     B_npc.iproject([proj_L, IdR_R], ['wL','wR'])
     A_npc = W.copy()
     A_npc.iproject([proj_L, proj_R], ['wL','wR'])
-<<<<<<< HEAD
     return A_npc, B_npc, C_npc, D_npc
 
 def _combine_npc(T1, T2, conj=True):
@@ -3530,7 +3528,4 @@
 
     T = npc.outer(T1, T2)
     T = T.combine_legs([['p0', 'p1'], ['p0*', 'p1*']], qconj=[T.get_leg('p0').qconj, T.get_leg('p0*').qconj]).replace_labels(['(p0.p1)', '(p0*.p1*)'], ['p', 'p*'])
-    return T
-=======
-    return A_npc, B_npc, C_npc, D_npc
->>>>>>> 1e73a95b
+    return T
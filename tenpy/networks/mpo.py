"""Matrix product operator (MPO).

An MPO is the generalization of an :class:`~tenpy.networks.mps.MPS` to operators. Graphically::

    |      ^        ^        ^
    |      |        |        |
    |  ->- W[0] ->- W[1] ->- W[2] ->- ...
    |      |        |        |
    |      ^        ^        ^

So each 'matrix' has two physical legs ``p, p*`` instead of just one,
i.e. the entries of the 'matrices' are local operators.
Valid boundary conditions of an MPO are the same as for an MPS
(i.e. ``'finite' | 'segment' | 'infinite'``).
(In general, you can view the MPO as an MPS with larger physical space and bring it into
canonical form. However, unlike for an MPS, this doesn't simplify calculations.
Thus, an MPO has no `form`.)

We use the following label convention for the `W` (where arrows indicate `qconj`)::

    |            p*
    |            ^
    |            |
    |     wL ->- W ->- wR
    |            |
    |            ^
    |            p


If an MPO describes a sum of local terms (e.g. most Hamiltonians),
some bond indices correspond to 'only identities to the left/right'.
We store these indices in `IdL` and `IdR` (if there are such indices).

Similar as for the MPS, a bond index ``i`` is *left* of site `i`,
i.e. between sites ``i-1`` and ``i``.
"""
# Copyright (C) TeNPy Developers, Apache license

import numpy as np
from scipy.linalg import expm
import warnings
import copy
import logging

logger = logging.getLogger(__name__)

from ..linalg import np_conserved as npc
from ..linalg.sparse import NpcLinearOperator, FlatLinearOperator
<<<<<<< HEAD
from .site import group_sites, Site, DoubledSite
=======
from ..linalg.truncation import TruncationError, svd_theta
from .site import group_sites
>>>>>>> 81e6cf62
from ..tools.string import vert_join
from .mps import MPS as _MPS  # only for MPS._valid_bc
from .mps import BaseEnvironment
from .terms import TermList
from ..tools.misc import to_iterable, add_with_None_0
from ..tools.math import lcm
from ..tools.params import asConfig
<<<<<<< HEAD
from ..algorithms.truncation import TruncationError, svd_theta, _machine_prec_trunc_par
from ..algorithms import dmt_utils as dmt
=======
>>>>>>> 81e6cf62

__all__ = [
    'MPO', 'make_W_II', 'MPOGraph', 'MPOEnvironment', 'MPOTransferMatrix', 'grid_insert_ops'
]


class MPO:
    """Matrix product operator, finite (MPO) or infinite (iMPO).

    Parameters
    ----------
    sites : list of :class:`~tenpy.models.lattice.Site`
        Defines the local Hilbert space for each site.
    Ws : list of :class:`~tenpy.linalg.np_conserved.Array`
        The matrices of the MPO. Should have labels ``wL, wR, p, p*``.
    bc : {'finite' | 'segment' | 'infinite'}
        Boundary conditions as described in :mod:`~tenpy.networks.mps`.
        ``'finite'`` requires ``Ws[0].get_leg('wL').ind_len = 1``.
    IdL : (iterable of) {int | None}
        Indices on the bonds, which correspond to 'only identities to the left'.
        A single entry holds for all bonds.
    IdR : (iterable of) {int | None}
        Indices on the bonds, which correspond to 'only identities to the right'.
    max_range : int | np.inf | None
        Maximum range of hopping/interactions (in unit of sites) of the MPO. ``None`` for unknown.
    explicit_plus_hc : bool
        If True, this flag indicates that the hermitian conjugate of the MPO should be
        computed and added at runtime, i.e., `self` is not (necessarily) hermitian.

    Attributes
    ----------
    chinfo : :class:`~tenpy.linalg.np_conserved.ChargeInfo`
        The nature of the charge.
    sites : list of :class:`~tenpy.models.lattice.Site`
        Defines the local Hilbert space for each site.
    dtype : type
        The data type of the `_W`.
    bc : {'finite' | 'segment' | 'infinite'}
        Boundary conditions as described in :mod:`~tenpy.networks.mps`.
        ``'finite'`` requires ``Ws[0].get_leg('wL').ind_len = 1``.
    IdL : list of {int | None}
        Indices on the bonds (length `L`+1), which correspond to 'only identities to the left'.
        ``None`` for bonds where it is not set.
        In standard form, this is `0` (except for unset bonds in finite case)
    IdR : list of {int | None}
        Indices on the bonds (length `L`+1), which correspond to 'only identities to the right'.
        ``None`` for bonds where it is not set.
        In standard form, this is the last index on the bond (except for unset bonds in finite case).
    max_range : int | np.inf | None
        Maximum range of hopping/interactions (in unit of sites) of the MPO. ``None`` for unknown.
    grouped : int
        Number of sites grouped together, see :meth:`group_sites`.
    explicit_plus_hc : bool
        If True, this flag indicates that the hermitian conjugate of the MPO should be
        computed and added at runtime, i.e., `self` is not (necessarily) hermitian.
    _W : list of :class:`~tenpy.linalg.np_conserved.Array`
        The matrices of the MPO. Labels are ``'wL', 'wR', 'p', 'p*'``.
    _valid_bc : tuple of str
        Class attribute. Valid boundary conditions; the same as for an MPS.
    """

    _valid_bc = _MPS._valid_bc  # same valid boundary conditions as an MPS.

    def __init__(self,
                 sites,
                 Ws,
                 bc='finite',
                 IdL=None,
                 IdR=None,
                 max_range=None,
                 explicit_plus_hc=False):
        self.sites = list(sites)
        self.chinfo = self.sites[0].leg.chinfo
        self.dtype = dtype = np.result_type(*[W.dtype for W in Ws])
        self._W = [W.astype(dtype, copy=True) for W in Ws]
        self.IdL = self._get_Id(IdL, len(sites))
        self.IdR = self._get_Id(IdR, len(sites))
        self.grouped = 1
        self.bc = bc
        self.max_range = max_range
        self.explicit_plus_hc = explicit_plus_hc
        self.test_sanity()

    def copy(self):
        """Make a shallow copy of `self`."""
        return copy.copy(self)

    def save_hdf5(self, hdf5_saver, h5gr, subpath):
        """Export `self` into a HDF5 file.

        This method saves all the data it needs to reconstruct `self` with :meth:`from_hdf5`.

        Specifically, it saves
        :attr:`sites`,
        :attr:`chinfo`,
        :attr:`max_range` (under these names),
        :attr:`_W` as ``"tensors"``,
        :attr:`IdL` as ``"index_identity_left"``,
        :attr:`IdR` as ``"index_identity_right"``, and
        :attr:`bc` as ``"boundary_condition"``.
        Moreover, it saves :attr:`L`, :attr:`explicit_plus_hc` and :attr:`grouped` as HDF5 attributes,
        as well as the maximum of :attr:`chi` under the name :attr:`max_bond_dimension`.

        Parameters
        ----------
        hdf5_saver : :class:`~tenpy.tools.hdf5_io.Hdf5Saver`
            Instance of the saving engine.
        h5gr : :class`Group`
            HDF5 group which is supposed to represent `self`.
        subpath : str
            The `name` of `h5gr` with a ``'/'`` in the end.
        """
        hdf5_saver.save(self.sites, subpath + "sites")
        hdf5_saver.save(self.chinfo, subpath + "chinfo")
        hdf5_saver.save(self._W, subpath + "tensors")
        hdf5_saver.save(self.IdL, subpath + "index_identity_left")
        hdf5_saver.save(self.IdR, subpath + "index_identity_right")
        h5gr.attrs["grouped"] = self.grouped
        hdf5_saver.save(self.bc, subpath + "boundary_condition")
        hdf5_saver.save(self.max_range, subpath + "max_range")
        h5gr.attrs["explicit_plus_hc"] = self.explicit_plus_hc
        h5gr.attrs["L"] = self.L  # not needed for loading, but still useful metadata
        h5gr.attrs["max_bond_dimension"] = np.max(self.chi)  # same

    @classmethod
    def from_hdf5(cls, hdf5_loader, h5gr, subpath):
        """Load instance from a HDF5 file.

        This method reconstructs a class instance from the data saved with :meth:`save_hdf5`.

        Parameters
        ----------
        hdf5_loader : :class:`~tenpy.tools.hdf5_io.Hdf5Loader`
            Instance of the loading engine.
        h5gr : :class:`Group`
            HDF5 group which is represent the object to be constructed.
        subpath : str
            The `name` of `h5gr` with a ``'/'`` in the end.

        Returns
        -------
        obj : cls
            Newly generated class instance containing the required data.
        """
        obj = cls.__new__(cls)  # create class instance, no __init__() call
        hdf5_loader.memorize_load(h5gr, obj)

        obj.sites = hdf5_loader.load(subpath + "sites")
        obj.chinfo = hdf5_loader.load(subpath + "chinfo")
        obj._W = hdf5_loader.load(subpath + "tensors")
        obj.dtype = np.result_type(*[W.dtype for W in obj._W])
        obj.IdL = hdf5_loader.load(subpath + "index_identity_left")
        obj.IdR = hdf5_loader.load(subpath + "index_identity_right")
        obj.grouped = hdf5_loader.get_attr(h5gr, "grouped")
        obj.bc = hdf5_loader.load(subpath + "boundary_condition")
        obj.max_range = hdf5_loader.load(subpath + "max_range")
        obj.explicit_plus_hc = h5gr.attrs.get("explicit_plus_hc", False)
        obj.test_sanity()
        return obj

    @classmethod
    def from_grids(cls,
                   sites,
                   grids,
                   bc='finite',
                   IdL=None,
                   IdR=None,
                   Ws_qtotal=None,
                   legs=None,
                   max_range=None,
                   explicit_plus_hc=False):
        """Initialize an MPO from `grids`.

        Parameters
        ----------
        sites : list of :class:`~tenpy.models.lattice.Site`
            Defines the local Hilbert space for each site.
        grids : list of list of list of entries
            For each site (outer-most list) a matrix-grid (corresponding to ``wL, wR``)
            with entries being or representing (see :func:`grid_insert_ops`) onsite-operators.
        bc : {'finite' | 'segment' | 'infinite'}
            Boundary conditions as described in :mod:`~tenpy.networks.mps`.
        IdL : (iterable of) {int | None}
            Indices on the bonds, which correspond to 'only identities to the left'.
            A single entry holds for all bonds.
        IdR : (iterable of) {int | None}
            Indices on the bonds, which correspond to 'only identities to the right'.
        Ws_qtotal : (list of) total charge
            The `qtotal` to be used for each grid. Defaults to zero charges.
        legs : list of :class:`~tenpy.linalg.charge.LegCharge`
            List of charges for 'wL' legs left of each `W`, L + 1 entries.
            The last entry should be the conjugate of the 'wR' leg,
            i.e. identical to ``legs[0]`` for 'infinite' `bc`.
            By default, determine the charges automatically. This is limited to cases where
            there are no "dangling open ends" in the MPO graph. (The :class:`MPOGraph` can handle
            those cases, though.)
        max_range : int | np.inf | None
            Maximum range of hopping/interactions (in unit of sites) of the MPO.
            ``None`` for unknown.
        explicit_plus_hc : bool
            If True, the Hermitian conjugate of the MPO is computed at runtime,
            rather than saved in the MPO.

        See also
        --------
        grid_insert_ops : used to plug in `entries` of the grid.
        tenpy.linalg.np_conserved.grid_outer : used for final conversion.
        """
        chinfo = sites[0].leg.chinfo
        L = len(sites)
        assert len(grids) == L  # wrong arguments?
        grids = [grid_insert_ops(site, grid) for site, grid in zip(sites, grids)]
        if Ws_qtotal is None:
            Ws_qtotal = [chinfo.make_valid()] * L
        else:
            Ws_qtotal = chinfo.make_valid(Ws_qtotal)
            if Ws_qtotal.ndim == 1:
                Ws_qtotal = [Ws_qtotal] * L
        IdL = cls._get_Id(IdL, L)
        IdR = cls._get_Id(IdR, L)
        if legs is None:
            if bc != 'infinite':
                # ensure that we have only a single entry in the first and last leg
                # i.e. project grids[0][:, :] -> grids[0][IdL[0], :]
                # and         grids[-1][:, :] -> grids[-1][:,IdR[-1], :]
                first_grid = grids[0]
                last_grid = grids[-1]
                if len(first_grid) > 1:
                    grids[0] = [first_grid[IdL[0]]]
                    IdL[0] = 0
                    IdR[0] = None
                if len(last_grid[0]) > 1:
                    grids[-1] = [[row[IdR[-1]]] for row in last_grid]
                    IdR[-1] = 0
                    IdL[-1] = None
                legs = _calc_grid_legs_finite(chinfo, grids, Ws_qtotal, None)
            else:
                legs = _calc_grid_legs_infinite(chinfo, grids, Ws_qtotal, None, IdL[0])
        # now build the `W` from the grid
        assert len(legs) == L + 1
        Ws = []
        for i in range(L):
            W = npc.grid_outer(grids[i], [legs[i], legs[i + 1].conj()], Ws_qtotal[i], ['wL', 'wR'])
            Ws.append(W)
        return cls(sites, Ws, bc, IdL, IdR, max_range, explicit_plus_hc)

    @classmethod
    def from_wavepacket(cls, sites, coeff, op, eps=1.e-15):
        r"""Create a (finite) MPO wave packet representing ``sum_i coeff[i] op_i``.

        Note that we define it only for finite systems; a generalization to infinite systems
        is not straight forward due to normalization issues: the individual terms vanish in
        the thermodynamic limit!

        Parameters
        ----------
        sites : list of :class:`~tenpy.models.lattice.Site`
            Defines the local Hilbert space for each site.
        coeff : list of float/complex
            Wave packet coefficients.
        op : str
            Name of the operator to be applied.
        eps : float
            Discard terms where ``abs(coeff[i]) < eps``.

        Examples
        --------
        Say you have fermions, so ``op='Cd'``, and want to create
        a gaussian wave packet :math:`\sum_x \alpha_x c^\dagger_x` with
        :math:`\alpha_x \propto e^{-0.5(x-x_0)^2/\sigma^2} e^{i k_0 x}`.
        Then you would use

        .. testsetup :: from_wavepacket

            from tenpy.networks.site import FermionSite
            from tenpy.networks.mpo import MPO
            from tenpy.networks.mps import MPS
            import numpy as np

        .. doctest :: from_wavepacket

            >>> L, k0, x0, sigma, = 50, np.pi/8., 10., 5.
            >>> x = np.arange(L)
            >>> coeff = np.exp(-1.j * k0 * x) * np.exp(- 0.5 * (x - x0)**2 / sigma**2)
            >>> coeff /= np.linalg.norm(coeff)
            >>> site = FermionSite(conserve='N')
            >>> wp = MPO.from_wavepacket([site] * L, coeff, 'Cd')
            >>> wp.chi == [1] + [2] * (L - 1) + [1]
            True

        Indeed, we can apply this to a (vacuum) MPS and get the correct state:

        .. doctest :: from_wavepacket

            >>> psi = MPS.from_product_state([site] * L, ['empty'] * L)
            >>> wp.apply(psi, dict(compression_method='SVD'))
            TruncationError()
            >>> C = psi.correlation_function('Cd', 'C')
            >>> C_expected = np.conj(coeff)[:, np.newaxis] * coeff[np.newaxis, :]
            >>> bool(np.max(np.abs(C - C_expected) ) < 1.e-10)
            True
        """
        coeff = np.asarray(coeff)
        assert coeff.shape == (len(sites), )
        L = len(sites)
        assert L >= 2
        first_nonzero = np.nonzero(coeff)[0][0]
        needs_JW = sites[first_nonzero].op_needs_JW(op)
        upper_left = 'JW' if needs_JW else 'Id'

        grids = []
        for i in range(L):
            local = None if abs(coeff[i]) < eps else [(op, coeff[i])]
            grid = [[upper_left, local], [None, 'Id']]
            if i == 0:
                grid = grid[:1]  # first row only
            if i == L - 1:  # last column only
                grid = [grid[0][1:], grid[1][1:]]
            grids.append(grid)
        IdL = [0] + [None] * L
        # note: for finite bc, the JW string ends at site 0, so we don't need to worry about
        # extending it to the left; but for infinite MPS, the first environment for applying the
        # MPO to an MPS would need a non-trivial modification that is not captured when setting
        # IdL=0!
        IdR = [None] * L + [0]
        return cls.from_grids(sites, grids, 'finite', IdL, IdR)

    def test_sanity(self):
        """Sanity check, raises ValueErrors, if something is wrong."""
        assert self.L == len(self.sites)
        if self.bc not in self._valid_bc:
            raise ValueError("invalid MPO boundary conditions: " + repr(self.bc))
        for i in range(self.L):
            S = self.sites[i]
            W = self._W[i]
            S.leg.test_equal(W.get_leg('p'))
            S.leg.test_contractible(W.get_leg('p*'))
            if self.bc == 'infinite' or i + 1 < self.L:
                W2 = self.get_W(i + 1)
                W.get_leg('wR').test_contractible(W2.get_leg('wL'))
        if not (len(self.IdL) == len(self.IdR) == self.L + 1):
            raise ValueError("wrong len of `IdL`/`IdR`")

    @property
    def L(self):
        """Number of physical sites; for an iMPO the len of the MPO unit cell."""
        return len(self.sites)

    @property
    def dim(self):
        """List of local physical dimensions."""
        return [site.dim for site in self.sites]

    @property
    def finite(self):
        """Distinguish MPO vs iMPO.

        True for an MPO (``bc='finite', 'segment'``), False for an iMPO (``bc='infinite'``).
        """
        assert (self.bc in self._valid_bc)
        return self.bc != 'infinite'

    @property
    def chi(self):
        """Dimensions of the virtual bonds."""
        return [W.get_leg('wL').ind_len for W in self._W] + [self._W[-1].get_leg('wR').ind_len]

    def get_W(self, i, copy=False):
        """Return `W` at site `i`."""
        i = self._to_valid_index(i)
        if copy:
            return self._W[i].copy()
        return self._W[i]

    def set_W(self, i, W):
        """Set `W` at site `i`."""
        i = self._to_valid_index(i)
        self._W[i] = W

    def get_IdL(self, i):
        """Return index of `IdL` at bond to the *left* of site `i`.

        May be ``None``.
        """
        i = self._to_valid_index(i, bond=True)
        return self.IdL[i]

    def get_IdR(self, i):
        """Return index of `IdR` at bond to the *right* of site `i`.

        May be ``None``.
        """
        i = self._to_valid_index(i, bond=True)
        return self.IdR[i + 1]

    def enlarge_mps_unit_cell(self, factor=2):
        """Repeat the unit cell for infinite MPS boundary conditions; in place.

        Parameters
        ----------
        factor : int
            The new number of sites in the unit cell will be increased from `L` to ``factor*L``.
        """
        if int(factor) != factor:
            raise ValueError("`factor` should be integer!")
        if factor <= 1:
            raise ValueError("can't shrink!")
        if self.finite:
            raise ValueError("can't enlarge finite MPO")
        factor = int(factor)
        self.sites = factor * self.sites
        self._W = factor * self._W
        self.IdL = factor * self.IdL[:-1] + [self.IdL[-1]]
        self.IdR = factor * self.IdR[:-1] + [self.IdR[-1]]
        self.test_sanity()

    def group_sites(self, n=2, grouped_sites=None):
        """Modify `self` inplace to group sites.

        Group each `n` sites together using the :class:`~tenpy.networks.site.GroupedSite`.
        This might allow to do TEBD with a Trotter decomposition,
        or help the convergence of DMRG (in case of too long range interactions).

        Parameters
        ----------
        n : int
            Number of sites to be grouped together.
        grouped_sites : None | list of :class:`~tenpy.networks.site.GroupedSite`
            The sites grouped together.
        """
        if grouped_sites is None:
            grouped_sites = group_sites(self.sites, n, charges='same')
        else:
            assert grouped_sites[0].n_sites == n
        if self.max_range is not None and self.max_range != np.inf:
            min_n = max(min([gs.n_sites for gs in grouped_sites]), 1)
            self.max_range = int(np.ceil(self.max_range / min_n))
        Ws = []
        IdL = []
        IdR = [self.IdR[0]]
        i = 0
        for gs in grouped_sites:
            new_W = self.get_W(i).itranspose(['wL', 'p', 'p*', 'wR'])
            for j in range(1, gs.n_sites):
                W = self.get_W(i + j).itranspose(['wL', 'p', 'p*', 'wR'])
                new_W = npc.tensordot(new_W, W, axes=[-1, 0])
            comb = [list(range(1, 1 + 2 * gs.n_sites, 2)), list(range(2, 2 + 2 * gs.n_sites, 2))]
            new_W = new_W.combine_legs(comb, pipes=[gs.leg, gs.leg.conj()])
            Ws.append(new_W.iset_leg_labels(['wL', 'p', 'p*', 'wR']))
            IdL.append(self.get_IdL(i))
            i += gs.n_sites
            IdR.append(self.get_IdR(i - 1))
        IdL.append(self.IdL[-1])
        self.IdL = IdL
        self.IdR = IdR
        self._W = Ws
        self.sites = grouped_sites
        self.grouped = self.grouped * n

    def extract_segment(self, first, last):
        """Extract a segment from the MPO.

        Parameters
        ----------
        first, last : int
            The first and last site to *include* into the segment.

        Returns
        -------
        cp : :class:`MPO`
            A `copy` of self with "segment" boundary conditions.

        See also
        --------
        tenpy.networks.mps.MPS.extract_segment : similar method for MPS.
        """
        L = self.L
        sites = [self.sites[i % L] for i in range(first, last + 1)]
        W = [self.get_W(i) for i in range(first, last + 1)]
        IdL = [self.IdL[i % L] for i in range(first, last + 1)]
        IdL.append(self.IdL[last % L + 1])
        IdR = [self.IdR[i % L] for i in range(first, last + 1)]
        IdR.append(self.IdR[last % L + 1])
        cp = self.__class__(sites, W, 'segment', IdL, IdR, self.max_range, self.explicit_plus_hc)
        cp.grouped = self.grouped
        return cp

    def sort_legcharges(self):
        """Sort virtual legs by charges. In place.

        The MPO seen as matrix of the ``wL, wR`` legs is usually very sparse. This sparsity is
        captured by the LegCharges for these bonds not being sorted and bunched. This requires a
        tensordot to do more block-multiplications with smaller blocks. This is in general faster
        for large blocks, but might lead to a larger overhead for small blocks. Therefore, this
        function allows to sort the virtual legs by charges.
        """
        new_W = [None] * self.L
        perms = [None] * (self.L + 1)
        for i, w in enumerate(self._W):
            w = w.transpose(['wL', 'wR', 'p', 'p*'])
            p, w = w.sort_legcharge([True, True, False, False], [True, True, False, False])
            if perms[i] is not None:
                assert np.all(p[0] == perms[i])
            perms[i] = p[0]
            perms[i + 1] = p[1]
            new_W[i] = w
        self._W = new_W
        chi = self.chi
        for b, p in enumerate(perms):
            IdL = self.IdL[b]
            if IdL is not None:
                self.IdL[b] = np.nonzero(p == IdL)[0][0]
            IdR = self.IdR[b]
            if IdR is not None:
                IdR = IdR % chi[b]
                self.IdR[b] = np.nonzero(p == IdR)[0][0]
        # done

    def make_U(self, dt, approximation='II'):
        r"""Creates the U_I or U_II propagator.

        Approximations of MPO exponentials following :cite:`zaletel2015`.

        Parameters
        ----------
        dt : float|complex
            The time step per application of the propagator.
            Should be imaginary for real time evolution!
        approximation : ``'I' | 'II'``
            Selects the approximation, :meth:`make_U_I` (``'I'``) or :meth:`make_U_II` (``'II'``).

        Returns
        -------
        U : :class:`~tenpy.networks.mpo.MPO`
            The propagator, i.e. approximation :math:`U ~= exp(H*dt)`
        """
        if approximation == 'II':
            return self.make_U_II(dt)
        elif approximation == 'I':
            return self.make_U_I(dt)
        raise ValueError(repr(approximation) + " not implemented")

    def make_U_I(self, dt):
        r"""Creates the :math:`U_I` propagator with `W_I` tensors.

        Parameters
        ----------
        dt : float|complex
            The time step per application of the propagator.
            Should be imaginary for real time evolution!

        Returns
        -------
        UI : :class:`~tenpy.networks.mpo.MPO`
            The propagator, i.e. approximation :math:`U_I ~= exp(H*dt)`
        """
        if self.explicit_plus_hc:
            raise NotImplementedError("MPO.make_U_I() assumes hermitian H, you can't use "
                                      "the `explicit_plus_hc=True` flag!\n"
                                      "See also https://github.com/tenpy/tenpy/issues/265")
        U = [
            self.get_W(i).astype(np.result_type(dt, self.dtype),
                                 copy=True).itranspose(['wL', 'wR', 'p', 'p*'])
            for i in range(self.L)
        ]

        IdLR = []
        for i in range(0, self.L):  # correct?
            U1 = U[i]
            U2 = U[(i + 1) % self.L]
            IdL = self.IdL[i + 1]
            IdR = self.IdR[i + 1]
            assert IdL is not None and IdR is not None
            U1[:, IdL, :, :] = U1[:, IdL, :, :] + dt * U1[:, IdR, :, :]
            keep = np.ones(U1.shape[1], dtype=bool)
            keep[IdR] = False
            U1.iproject(keep, 1)
            if self.finite and i + 1 == self.L:
                keep = np.ones(U2.shape[0], dtype=bool)
                assert self.IdR[0] is not None
                keep[self.IdR[0]] = False
            U2.iproject(keep, 0)

            if IdL > IdR:
                IdLR.append(IdL - 1)
            else:
                IdLR.append(IdL)

        IdL = self.IdL[0]
        IdR = self.IdR[0]
        assert IdL is not None and IdR is not None
        if IdL > IdR:
            IdLR_0 = IdL - 1
        else:
            IdLR_0 = IdL
        IdLR = [IdLR_0] + IdLR

        return MPO(self.sites, U, self.bc, IdLR, IdLR, np.inf)

    def make_U_II(self, dt):
        r"""Creates the :math:`U_{II}` propagator.

        Parameters
        ----------
        dt : float|complex
            The time step per application of the propagator. Should be imaginary for real time evolution!

        Returns
        -------
        U_II : :class:`~tenpy.networks.mpo.MPO`
            The propagator, i.e. approximation :math:`UII ~= exp(H*dt)`

        """
        if self.explicit_plus_hc:
            raise NotImplementedError("MPO.make_U_II() assumes hermitian H, you can't use "
                                      "the `explicit_plus_hc=True` flag!\n"
                                      "See also https://github.com/tenpy/tenpy/issues/265")
        dtype = np.result_type(dt, self.dtype)
        IdL = self.IdL
        IdR = self.IdR

        chinfo = self.chinfo
        trivial = chinfo.make_valid()
        U = []
        for i in range(0, self.L):
            labels = ['wL', 'wR', 'p', 'p*']
            W = self.get_W(i).itranspose(labels)
            assert np.all(W.qtotal == trivial)
            DL, DR, _, _ = W.shape
            Wflat = W.to_ndarray()
            proj_L = np.ones(DL, dtype=np.bool_)
            proj_L[IdL[i]] = False
            proj_L[IdR[i]] = False
            proj_R = np.ones(DR, dtype=np.bool_)
            proj_R[IdL[i + 1]] = False
            proj_R[IdR[i + 1]] = False

            #Extract (A, B, C, D)
            D = Wflat[IdL[i], IdR[i + 1], :, :]
            C = Wflat[IdL[i], proj_R, :, :]
            B = Wflat[proj_L, IdR[i + 1], :, :]
            A = Wflat[proj_L, :, :, :][:, proj_R, :, :]  # numpy indexing requires two steps

            W_II = make_W_II(dt, A, B, C, D)

            leg_L, leg_R, leg_p, leg_pconj = W.legs
            new_leg_L = npc.LegCharge.from_qflat(chinfo, [chinfo.make_valid()], leg_L.qconj)
            new_leg_L = new_leg_L.extend(leg_L.project(proj_L)[2])
            new_leg_R = npc.LegCharge.from_qflat(chinfo, [chinfo.make_valid()], leg_R.qconj)
            new_leg_R = new_leg_R.extend(leg_R.project(proj_R)[2])

            W_II = npc.Array.from_ndarray(
                W_II,
                [new_leg_L, new_leg_R, leg_p, leg_pconj],
                dtype=dtype,
                qtotal=trivial,
                labels=labels,
            )
            # TODO: could sort by charges.
            U.append(W_II)
        Id = [0] * (self.L + 1)
        return MPO(self.sites, U, self.bc, Id, Id, max_range=self.max_range)

    def make_quadrupled_MPO(self, hermitian=True, trivial=False):
        r"""Creates the MPO for evolution in the Quadrupled space.

        The input mpo is originally in the single Hilbert space, so :math:`O`, we want to turn this into
        :math:`O \otimes I \otimes I \otimes I + I \otimes O \otimes I \otimes I - I \otimes I \otimes O^* \otimes I - I \otimes I \otimes I \otimes O^*`.
        The legs of the operator should correspond to p0, p1, p0*, p1*.
        If the operator is the Hamiltonian, this will exponentiate to form the unitary
        :math:`U \otimes U \otimes U^T \otimes U^T`.

        We will do this tensor by tensor in the MPO, and we require
        that the MPO has the usual block form.

        1 C D      1   CIII  ICII  IIC*I  IIIC*  (DIII + IDII - IID*I - IIID*)
        0 A B -->  0   AIII  0     0      0      BIII
        0 0 1      0   0     IAII  0      0      IBII
                   0   0     0     IIA*I  0     -IIB*I
                   0   0     0     0      IIIA* -IIIB*
                   0   0     0     0      0      1
        Suppose that the MPO originally had bond dimension $D$, the new MPO has bond dimension 4D-2.

        Parameters
        ----------

        Returns
        -------
        DMPO : :class:`~tenpy.networks.mpo.MPO`
            The MPO in the quadrupled Hilbert space.

        """
        # SAJANT - remove `embed` and use functions defined at end of file to make function cleaner

        if self.explicit_plus_hc:
            raise NotImplementedError("MPO.make_doubled_MPO assumes hermitian H, you can't use "
                                      "the `explicit_plus_hc=True` flag!\n"
                                      "See also https://github.com/tenpy/tenpy/issues/265")
        dtype = self.dtype
        IdL = self.IdL
        IdR = self.IdR

        chinfo = self.chinfo
        trivial_CHI = chinfo.make_valid()
        U = []
        sites = []
        for i in range(0, self.L):
            labels = ['wL', 'wR', 'p', 'p*']
            W = self.get_W(i).itranspose(labels)
            assert np.all(W.qtotal == trivial_CHI) # Need to make this work with charges.
            DL, DR, d, d = W.shape

            A_npc, B_npc, C_npc, D_npc = _partition_W(W, IdL[i], IdR[i], IdL[i+1], IdR[i+1])
            Id_npc = npc.eye_like(D_npc, labels=['p', 'p*'])
            Idd_npc = _combine_npc(Id_npc, Id_npc)

            dW = np.empty((4*DL-2, 4*DR-2), dtype=object)

            # First Row
            dW[0,0] = Idd_npc
            for i in range(0, DR-2):
                # CIII
                dW[0,i+1] = _combine_npc(_combine_npc(C_npc[0,i], Id_npc), Idd_npc)
                # ICII
                dW[0,i+DR-2+1] = _combine_npc(_combine_npc(Id_npc, C_npc[0,i], conj=False), Idd_npc)
                # IIC*I
                dW[0,i+2*(DR-2)+1] = _combine_npc(Idd_npc, _combine_npc(C_npc[0,i], Id_npc), conj=True)
                # IIIC*
                dW[0,i+3*(DR-2)+1] = _combine_npc(Idd_npc, _combine_npc(Id_npc, C_npc[0,i], conj=False), conj=True)
            # DIII + IDII - IID*I - IIID*
            dW[0,-1] = _combine_npc(_combine_npc(D_npc, Id_npc), Idd_npc) \
                + _combine_npc(_combine_npc(Id_npc, D_npc, conj=False), Idd_npc) \
                - _combine_npc(Idd_npc,_combine_npc(D_npc, Id_npc), conj=True) \
                - _combine_npc(Idd_npc,_combine_npc(Id_npc, D_npc, conj=False), conj=True)

            # Middle Rows
            for i in range(0, DL-2):
                for j in range(0, DR-2):
                    # AIII
                    dW[i+1,j+1] = _combine_npc(_combine_npc(A_npc[i,j], Id_npc), Idd_npc)
                    # IAII
                    dW[i+1+DL-2,j+1+DR-2] = _combine_npc(_combine_npc(Id_npc, A_npc[i,j], conj=False), Idd_npc)
                    # IIA^*I
                    dW[i+1+2*(DL-2),j+1+2*(DL-2)] = _combine_npc(Idd_npc, _combine_npc(A_npc[i,j], Id_npc), conj=True)
                    # IIIA^*
                    dW[i+1+3*(DL-2),j+1+3*(DR-2)] = _combine_npc(Idd_npc, _combine_npc(Id_npc, A_npc[i,j], conj=False), conj=True)
                # BIII
                dW[i+1, -1] = _combine_npc(_combine_npc(B_npc[i,0], Id_npc), Idd_npc)
                # IBII
                dW[i+1+DL-2, -1] = _combine_npc(_combine_npc(Id_npc, B_npc[i,0], conj=False), Idd_npc)
                # -IIB^*I
                dW[i+1+2*(DL-2), -1] = -1*_combine_npc(Idd_npc, _combine_npc(B_npc[i,0], Id_npc), conj=True)
                # -IIIB^*
                dW[i+1+3*(DL-2), -1] = -1*_combine_npc(Idd_npc, _combine_npc(Id_npc, B_npc[i,0], conj=False), conj=True)
            #Bottom Rows
            dW[-1,-1] = _combine_nps(Idd_npc, Idd_npc)
            sites.append(DoubledSite(d**2, conserve=self.sites[i].conserve, sort_charge=self.sites[i].leg.sort, hermitian=hermitian, trivial=trivial))
            U.append(dW)
        IdL = [0] * (self.L + 1)
        IdR = [-1] * (self.L + 1)
        dMPO = MPO.from_grids(sites, U, self.bc, IdL, IdR, max_range=self.max_range, explicit_plus_hc=self.explicit_plus_hc)
        return dMPO

    def make_doubled_MPO(self, hermitian=True, trivial=False, ds=None):
        r"""Creates the MPO for evolution in the Doubled space. Given operator :math:`O`, we want to form
        :math:`O \otimes I - I \otimes O^*`. We will do this tensor by tensor in the MPO, and we require
        that the MPO has the usual block form.

        1 C D      1  CI  IC* (DI - ID*)
        0 A B -->  0  AI  0    BI
        0 0 1      0  0   IA* -IB*
                   0  0   0    1
        Suppose that the MPO originally had bond dimension $D$, the new MPO has bond dimension 2D-2.

        Parameters
        ----------

        Returns
        -------
        DMPO : :class:`~tenpy.networks.mpo.MPO`
            The MPO in the doubled Hilbert space.

        """
        # SAJANT - remove `embed` and use functions defined at end of file to make function cleaner

        if self.explicit_plus_hc:
            raise NotImplementedError("MPO.make_doubled_MPO assumes hermitian H, you can't use "
                                      "the `explicit_plus_hc=True` flag!\n"
                                      "See also https://github.com/tenpy/tenpy/issues/265")
        dtype = self.dtype
        IdL = self.IdL
        IdR = self.IdR

        chinfo = self.chinfo
        trivial_CHI = chinfo.make_valid()
        U = []
        if ds is not None:
            sites = [ds] * self.L
        else:
            sites = []
        for k in range(0, self.L):
            labels = ['wL', 'wR', 'p', 'p*']
            W = self.get_W(k).itranspose(labels)
            assert np.all(W.qtotal == trivial_CHI) # Need to make this work with charges.
            DL, DR, d, d = W.shape

            A_npc, B_npc, C_npc, D_npc = _partition_W(W, IdL[k], IdR[k], IdL[k+1], IdR[k+1])
            Id_npc = npc.eye_like(D_npc, labels=['p', 'p*'])
            Idd_npc = _combine_npc(Id_npc, Id_npc)

            dW = np.empty((2*DL-2, 2*DR-2), dtype=object)

            # First Row
            dW[0,0] = Idd_npc
            for i in range(0, DR-2):
                dW[0,i+1] = _combine_npc(C_npc[0,i], Id_npc)
                dW[0,i+DR-2+1] = 1*_combine_npc(Id_npc, C_npc[0,i])
            dW[0,-1] = _combine_npc(D_npc, Id_npc) - _combine_npc(Id_npc, D_npc)
            # Middle Rows
            for i in range(0, DL-2):
                for j in range(0, DR-2):
                    dW[i+1,j+1] = _combine_npc(A_npc[i,j], Id_npc)
                    dW[i+1+DL-2,j+1+DR-2] = 1*_combine_npc(Id_npc,A_npc[i,j])
                dW[i+1, -1] = _combine_npc(B_npc[i,0], Id_npc)
                dW[i+1+DL-2, -1] = -1*_combine_npc(Id_npc, B_npc[i,0])
            #Bottom Rows
            dW[-1,-1] = Idd_npc
            if ds is None:
                sites.append(DoubledSite(d, conserve=self.sites[k].conserve, sort_charge=self.sites[k].leg.sort, hermitian=hermitian, trivial=trivial))
            U.append(dW)
        IdL = [0] * (self.L + 1)
        IdR = [-1] * (self.L + 1)
        dMPO = MPO.from_grids(sites, U, self.bc, IdL, IdR, max_range=self.max_range, explicit_plus_hc=self.explicit_plus_hc)
        return dMPO

    def make_embedded_MPO(self, hermitian=True, trivial=True, ds=None):
        r"""Embeds an operator into a doubled Hilbert space. Given an operator :math:`O`, we
        turn this into :math:`O \otimes I`.
        We will do this tensor by tensor in the MPO, and we require
        that the MPO has the usual block form.

        1 C D      I  CI DI
        0 A B -->  0  AI BI
        0 0 1      0  0   I

        Suppose that the MPO originally had bond dimension $D$, the new MPO has bond dimension $D$.

        Parameters
        ----------

        Returns
        -------
        DMPO : :class:`~tenpy.networks.mpo.MPO`
            The MPO in the doubled Hilbert space.

        """
        if self.explicit_plus_hc:
            raise NotImplementedError("MPO.make_doubled_MPO assumes hermitian H, you can't use "
                                      "the `explicit_plus_hc=True` flag!\n"
                                      "See also https://github.com/tenpy/tenpy/issues/265")
        dtype = self.dtype
        IdL = self.IdL
        IdR = self.IdR

        chinfo = self.chinfo
        trivial_CHI = chinfo.make_valid()
        U = []
        if ds is not None:
            sites = [ds] * self.L
        else:
            sites = []
        for k in range(0, self.L):
            labels = ['wL', 'wR', 'p', 'p*']
            W = self.get_W(k).itranspose(labels)
            assert np.all(W.qtotal == trivial_CHI)
            DL, DR, d, d = W.shape

            A_npc, B_npc, C_npc, D_npc = _partition_W(W, IdL[k], IdR[k], IdL[k+1], IdR[k+1])
            Id_npc = npc.eye_like(D_npc, labels=['p', 'p*'])
            Idd_npc = _combine_npc(Id_npc, Id_npc)

            dW = np.empty((DL, DR), dtype=object)

            # First Row
            dW[0,0] = Idd_npc
            for i in range(0, DR-2):
                dW[0,i+1] = _combine_npc(C_npc[0,i], Id_npc)
            dW[0,-1] = _combine_npc(D_npc, Id_npc)
            # Middle Rows
            for i in range(0, DL-2):
                for j in range(0, DR-2):
                    dW[i+1,j+1] = _combine_npc(A_npc[i,j], Id_npc)
                dW[i+1, -1] = _combine_npc(B_npc[i,0], Id_npc)
            #Bottom Rows
            dW[-1,-1] = Idd_npc
            if ds is None:
                sites.append(DoubledSite(d, conserve=self.sites[k].conserve, sort_charge=self.sites[k].leg.sorted, hermitian=hermitian, trivial=trivial))
            U.append(dW)
        IdL = [0] * (self.L + 1)
        IdR = [-1] * (self.L + 1)
        dMPO = MPO.from_grids(sites, U, self.bc, IdL, IdR, max_range=self.max_range, explicit_plus_hc=self.explicit_plus_hc)
        return dMPO

    def make_twice_embedded_MPO(self, hermitian=True, trivial=False):
        r"""Embeds an operator into a quadrupled Hilbert space.

        Given an operator :math:`O`, we turn this into
        :math:`O \otimes I \otimes I \otimes I + I \otimes O \otimes I \otimes I`.
        We will do this tensor by tensor in the MPO, and we require
        that the MPO has the usual block form.

        1 C D      I  CIII  ICII  (DIII+IDII)
        0 A B -->  0  AIII  0     BIII
        0 0 1      0  0     IAII  IBII
                   0  0     0     I

        Suppose that the MPO originally had bond dimension $D$, the new MPO has bond dimension $2D-2$.

        Parameters
        ----------

        Returns
        -------
        DMPO : :class:`~tenpy.networks.mpo.MPO`
            The MPO in the doubled Hilbert space.

        """
        if self.explicit_plus_hc:
            raise NotImplementedError("MPO.make_doubled_MPO assumes hermitian H, you can't use "
                                      "the `explicit_plus_hc=True` flag!\n"
                                      "See also https://github.com/tenpy/tenpy/issues/265")
        dtype = self.dtype
        IdL = self.IdL
        IdR = self.IdR

        chinfo = self.chinfo
        trivial_CHI = chinfo.make_valid()
        U = []
        sites = []
        for i in range(0, self.L):
            labels = ['wL', 'wR', 'p', 'p*']
            W = self.get_W(i).itranspose(labels)
            assert np.all(W.qtotal == trivial_CHI)
            DL, DR, d, d = W.shape

            A_npc, B_npc, C_npc, D_npc = _partition_W(W, IdL[i], IdR[i], IdL[i+1], IdR[i+1])
            Id_npc = npc.eye_like(D_npc, labels=['p', 'p*'])
            Idd_npc = _combine_npc(Id_npc, Id_npc)

            dW = np.empty((2*DL-2, 2*DR-2), dtype=object)

            # First Row
            dW[0,0] = Idd_npc
            for i in range(0, DR-2):
                # CIII
                dW[0,i+1] = _combine_npc(_combine_npc(C_npc[0,i], Id_npc), Idd_npc)
                # ICII
                dW[0,i+DR-2+1] = _combine_npc(_combine_npc(Id_npc, C_npc[0,i], conj=False), Idd_npc)
            # DIII + IDII
            dW[0,-1] = _combine_npc(_combine_npc(D_npc, Id_npc), Idd_npc) \
                + _combine_npc(_combine_npc(Id_npc, D_npc, conj=False), Idd_npc)
            # Middle Rows
            for i in range(0, DL-2):
                for j in range(0, DR-2):
                    # AIII
                    dW[i+1,j+1] = _combine_npc(_combine_npc(A_npc[i,j], Id_npc), Idd_npc)
                    # IAII
                    dW[i+1+DL-2,j+1+DR-2] = _combine_npc(_combine_npc(Id_npc, A_npc[i,j], conj=False), Idd_npc)
                # BIII
                dW[i+1, -1] = _combine_npc(_combine_npc(B_npc[i,0], Id_npc), Idd_npc)
                # IBII
                dW[i+1+DL-2, -1] = _combine_npc(_combine_npc(Id_npc, B_npc[i,0], conj=False), Idd_npc)
            #Bottom Rows
            dW[-1,-1] = Idd_npc
            sites.append(DoubledSite(d**2, conserve=self.sites[i].conserve, sort_charge=self.sites[i].leg.sorted, hermitian=hermitian, trivial=trivial))
            U.append(dW)
        IdL = [0] * (self.L + 1)
        IdR = [-1] * (self.L + 1)
        dMPO = MPO.from_grids(sites, U, self.bc, IdL, IdR, max_range=self.max_range, explicit_plus_hc=self.explicit_plus_hc)
        return dMPO

    def conjugate_MPO(self, Ms):
        """Conjugate MPO with matrices M on each site. M is guaranteed to be unitary.
        """

        for i in range(self.L):
            M = Ms[i % len(Ms)]
            Minv = M.conj() # relabels legs already, so effectively transposes too
            W = self.get_W(i)
            W_labels = W.get_leg_labels()
            W = npc.tensordot(M, W, axes=(['p*'], ['p']))
            W = npc.tensordot(W, Minv, axes=(['p*'], ['p']))
            W.itranspose(W_labels)
            self.set_W(i, W)

    def expectation_value(self, psi, tol=1.e-10, max_range=100, init_env_data={}):
        """Calculate ``<psi|self|psi>/<psi|psi>`` (or density for infinite).

        For infinite MPS, it **assumes** that `self` is extensive, e.g. a Hamiltonian
        but not a unitary, and returns the expectation value *density*.
        For finite MPS, it just returns the total value.

        This function is just a small wrapper around :meth:`expectation_value_finite`,
        :meth:`expectation_value_powermethod` or :meth:`expectation_value_transfer_matrix`.

        Parameters
        ----------
        psi : :class:`~tenpy.networks.mps.MPS`
            The state in which to calculate the expectation value.
        tol, max_range :
            See  :meth:`expectation_value_powermethod`.
        init_env_data : dict
            Optional environment data, if known.

        Returns
        -------
        exp_val : float/complex
            The expectation value of `self` with respect to the state `psi`.
            For an infinite MPS: the (energy) density per site.
        """
        if self.finite:
            return self.expectation_value_finite(psi, **init_env_data)
        elif self.max_range is None or self.max_range > 10 * self.L:
            return self.expectation_value_TM(psi, tol=tol, **init_env_data)
        else:
            return self.expectation_value_power(psi, tol=tol, max_range=max_range, **init_env_data)

    def expectation_value_finite(self, psi, init_env_data={}):
        """Calculate ``<psi|self|psi>/<psi|psi>`` for finite MPS.

        Parameters
        ----------
        psi : :class:`~tenpy.networks.mps.MPS`
            The state in which to calculate the expectation value.
        init_env_data : dict
            Optional environment data (for segment MPS).

        Returns
        -------
        exp_val : float/complex
            The expectation value of `self` with respect to the state `psi`
            (extensive, not the density).
        """
        if psi.bc == 'segment':
            if len(init_env_data) == 0:
                init_env_data['start_env_sites'] = 0
                warnings.warn("MPO.expectation_value(psi) with segment psi needs environments! "
                              "Can only estimate value completely ignoring contributions "
                              "across segment boundaries!")
        env = MPOEnvironment(psi, self, psi, **init_env_data)
        val = env.full_contraction(0)  # handles explicit_plus_hc
        return np.real_if_close(val)

    def expectation_value_TM(self, psi, tol=1.e-10, init_env_data={}):
        """Calculate ``<psi|self|psi>/<psi|psi> / L`` from the MPOTransferMatrix.

        Only for infinite MPS, and **assumes** that the Hamiltonian is an extensive sum of
        (quasi)local terms, and that the MPO has all :attr:`IdL` and :attr:`IdR` defined.

        Diagonalizing the :class:`MPOTransferMatrix` allows to find energy densities for infinite
        systems even for hamiltonians with infinite (exponentially decaying) range.


        Parameters
        ----------
        psi : :class:`~tenpy.networks.mps.MPS`
            The state in which to calculate the expectation value.
        tol : float
            Precision for finding the eigenvectors of the transfer matrix.
        init_env_data : dict
            Optional guess for the environment data.

        Returns
        -------
        exp_val : float/complex
            The expectation value density of `self` with respect to the state `psi`.
        """
        if psi.finite:
            raise ValueError("not infinite MPS")
        if np.linalg.norm(psi.norm_test()) > tol:
            psi = psi.copy()
            psi.canonical_form()
        guess = init_env_data.get('init_RP', None)
        TM = MPOTransferMatrix(self, psi, transpose=False, guess=guess)
        val, vec = TM.dominant_eigenvector(tol=tol)
        if abs(1. - val) > tol * 10.:
            logger.warning("MPOTransferMatrix eigenvalue not 1: got 1. - %.3e", 1. - val)
        E = TM.energy(vec)  #  handles explicit_plus_hc
        return np.real_if_close(E)

    def expectation_value_power(self, psi, tol=1.e-10, max_range=100):
        """Calculate ``<psi|self|psi>/<psi|psi>`` with a power-method.

        Only for infinite MPS, and **assumes** that the Hamiltonian is an extensive sum of
        (quasi)local terms, and that the MPO has all :attr:`IdL` and :attr:`IdR` defined.
        Only for infinite MPS.

        Instead of diagonalizing the MPOTransferMatrix like :meth:`expectation_value_TM`, this
        method uses just considers terms of the MPO starting in the first unit cell and then
        continues to contract tensors until convergence. For infinite-range MPOs, this converges
        like a power-method (i.e. slower than :meth:`expectation_value_TM`), but for finite-range
        MPOs it's likely faster, and conceptually cleaner.

        Parameters
        ----------
        psi : :class:`~tenpy.networks.mps.MPS`
            The state in which to calculate the expectation value.
        tol : float
            For infinite MPO containing exponentially decaying long-range terms, stop evaluating
            further terms if the terms in `LP` have norm < `tol`.
        max_range : int
            Ignored for finite `psi`.
            Contract at most ``self.L * max_range`` sites, even if `tol` is not reached.
            In that case, issue a warning.

        Returns
        -------
        exp_val : float/complex
            The expectation value of `self` with respect to the state `psi`.
            For an infinite MPS: the density per site.
        """
        if psi.finite:
            raise ValueError("not infinite MPS")
        env = MPOEnvironment(psi, self, psi, start_env_sites=0)
        L = lcm(self.L, psi.L)
        LP0 = env.init_LP(0)
        masks_L_no_IdL = []
        masks_R_no_IdRL = []
        for i, W in enumerate(self._W):
            mask_L = np.ones(W.get_leg('wL').ind_len, np.bool_)
            mask_L[self.get_IdL(i)] = False
            masks_L_no_IdL.append(mask_L)
            mask_R = np.ones(W.get_leg('wR').ind_len, np.bool_)
            mask_R[self.get_IdL(i + 1)] = False
            mask_R[self.get_IdR(i)] = False
            masks_R_no_IdRL.append(mask_R)
        # contract first site with theta
        theta = psi.get_theta(0, 1)
        LP = npc.tensordot(LP0, theta, axes=['vR', 'vL'])
        LP = npc.tensordot(LP, self._W[0], axes=[['wR', 'p0'], ['wL', 'p*']])
        LP = npc.tensordot(LP, theta.conj(), axes=[['vR*', 'p'], ['vL*', 'p0*']])

        for i in range(1, max(max_range, 1) * L):
            i0 = i % self.L
            W = self.get_W(i)
            if i >= L:
                # have one full unit cell: don't use further terms starting with IdL
                mask_L = masks_L_no_IdL[i0]
                LP.iproject(mask_L, 'wR')
                W = W.copy()
                W.iproject(mask_L, 'wL')
            B = psi.get_B(i, form='B')
            LP = npc.tensordot(LP, B, axes=['vR', 'vL'])
            LP = npc.tensordot(LP, W, axes=[['wR', 'p'], ['wL', 'p*']])
            LP = npc.tensordot(LP, B.conj(), axes=[['vR*', 'p'], ['vL*', 'p*']])

            if i >= L - 1:
                RP = env.init_RP(i)
                current_value = npc.inner(LP,
                                          RP,
                                          axes=[['vR*', 'wR', 'vR'], ['vL*', 'wL', 'vL']],
                                          do_conj=False)
                LP_converged = LP.copy()
                LP_converged.iproject(masks_R_no_IdRL[i0], 'wR')
                if npc.norm(LP_converged) < tol:
                    break  # no more terms left
        else:  # no break
            msg = "Tolerance {0:.2e} not reached within {1:d} sites".format(tol, max_range)
            warnings.warn(msg, stacklevel=2)
        if self.explicit_plus_hc:
            current_value = current_value + np.conj(current_value)
        return np.real_if_close(current_value / L)

    def variance(self, psi, exp_val=None):
        """Calculate ``<psi|self^2|psi> - <psi|self|psi>^2``.

        Works only for finite systems. Ignores the :attr:`~tenpy.networks.mps.MPS.norm` of `psi`.

        .. todo ::
            This is a naive, expensive implementation contracting the full network.
            Try to follow :arXiv:`1711.01104` for a better estimate; would that even work in
            the infinite limit?

        Parameters
        ----------
        psi : :class:`~tenpy.networks.mps.MPS`
            State for which the variance should be taken.
        exp_val : float/complex | None
            The result of ``<psi|self|psi> = self.expectation_value(psi)`` if known;
            otherwise obtained from :meth:`expectation_value`.
            (Set this to 0 to obtain only the part ``<psi|self^2|psi>``.)
        """
        if self.bc != 'finite':
            raise ValueError("works only for finite systems")
        if self.L != psi.L:
            raise ValueError("expect same L")
        if psi._p_label != ['p']:
            raise NotImplementedError("not adjusted for non-standard MPS.")
        if self.explicit_plus_hc:
            raise NotImplementedError("not implemented for explicit_plus_hc flag")
        assert self.L >= 1
        if exp_val is None:
            exp_val = self.expectation_value(psi)

        th = psi.get_theta(0, n=1)
        W = self.get_W(0).take_slice(self.get_IdL(0), 'wL')
        contr = npc.tensordot(th, W.replace_label('wR', 'wR1'), axes=['p0', 'p*'])
        contr = npc.tensordot(contr, W.replace_label('wR', 'wR2'), axes=['p', 'p*'])
        contr = npc.tensordot(th.conj(), contr, axes=[['vL*', 'p0*'], ['vL', 'p']])
        for i in range(1, self.L):
            B = psi.get_B(i, form='B')
            W = self.get_W(i)
            contr = npc.tensordot(contr, B, axes=['vR', 'vL'])
            contr = npc.tensordot(contr,
                                  W.replace_label('wR', 'wR1'),
                                  axes=[['wR1', 'p'], ['wL', 'p*']])
            contr = npc.tensordot(contr,
                                  W.replace_label('wR', 'wR2'),
                                  axes=[['wR2', 'p'], ['wL', 'p*']])
            contr = npc.tensordot(contr, B.conj(), axes=[['vR*', 'p'], ['vL*', 'p*']])
        contr = contr.take_slice([self.get_IdR(self.L - 1)] * 2, ['wR1', 'wR2'])
        contr = npc.trace(contr, 'vR', 'vR*')
        return np.real_if_close(contr - exp_val**2)

    def prefactor(self, i, ops):
        """Get prefactor for a given string of operators in self.

        Parameters
        ----------
        i : int
            First site with non-identity operator.
        ops : list of str
            String of operators for which the prefactor is to be determined;
            the first entry is the name for the operator acting on site `i`,
            second entry on site `i` + 1, etc.

        Returns
        -------
        prefactor : float
            The prefactor obtained from ``trace(dagger(ops), H) / norm``,
            where ``norm = trace(dagger(ops), ops)``
        """
        ops = to_iterable(ops)
        IdL = self.get_IdL(i)
        IdR_final = self.get_IdR(i + len(ops) - 1)
        if IdL is None or IdR_final is None:
            return 0.
        contr = None
        for k, opname in enumerate(ops):
            j = i + k
            W = self.get_W(j)
            if contr is None:
                contr = W.take_slice(IdL, 'wL')
            else:
                proj = np.ones(contr.shape[0])
                IdL = self.get_IdL(j)
                IdR = self.get_IdR(j-1)
                if IdL is not None:
                    proj[IdL] = 0.
                if IdR is not None:
                    proj[IdR] = 0.
                contr.iscale_axis(proj, 0)
                contr = npc.tensordot(contr, W, axes=['wR', 'wL'])
            site = self.sites[j % len(self.sites)]
            op = site.get_op(opname)
            op_norm = npc.tensordot(op.conj(), op, axes=[['p', 'p*'], ['p*', 'p']])
            contr = npc.tensordot(op.conj(), contr, axes=[['p', 'p*'], ['p*', 'p']]) / op_norm
        contr = contr[IdR_final]
        return contr

    def to_TermList(self, op_basis,
                    start=None,
                    max_range=None,
                    cutoff=1.e-12,
                    ignore=['Id', 'JW']):
        """Obtain a `TermList` represented by self.

        This function is meant for debugging MPOs to make sure they have the terms one expects.
        Be aware of pitfalls with operator orthonormality, e.g. for fermions
        ``N = 0.5 * (Id + JW)`` might not appear as you expect due to `ignore`.


        Parameters
        ----------
        op_basis : (list of) list of str
            Local basis of operators in which to represent all terms of `self`,
            e.g. ``['Id', 'Sx', 'Sy', 'Sz']`` for spin-1/2 or ``['Id', 'JW', 'C', 'Cd']`` for
            fermions. Should be orthogonal with respect to the operator product
            ``<A|B> = tr(A^dagger B)``.
        start : (list of) int
            Extract terms starting on that/these sites, going to the right, i.e. the left-most
            index within each term is in `start`.
            If ``None``, take all terms starting in ``range(L)``, i.e. one MPS unit cell for
            infinite systems.
        cutoff : float
            Drop terms with prefactors (roughly) smaller than that.
            Strictly speaking, it might also drop larger terms if the term has larger weight on
            the right (in the MPO) than on the left.
        ignore : list of str
            Filter terms to not contain these operator names when they're not the left/rightmost
            operators in a term.

        Returns
        -------
        term_list : :class:`~tenpy.networks.terms.TermList`
            The terms in `self` with left-most index in `start`.
        """
        if start is not None:
            start = to_iterable(start)
        else:
            start = range(self.L)
        L = self.L
        if max_range is None:
            max_range = 5 * L
            if self.max_range is not None:
                max_range = min(max_range, self.max_range)
        if isinstance(op_basis[0], str):
            op_basis = [op_basis]
        all_terms = []
        all_prefs = []
        for i in start:
            partial_L = [None] * self.get_W(i).get_leg('wL').ind_len
            if self.get_IdL(i) is None:
                continue
            partial_L[self.get_IdL(i)] = [([], 1.)]
            if self.finite:
                max_range = min(max_range, L - i)
            for k in range(max_range):
                j = i + k
                IdL = self.get_IdL(j)
                IdR = self.get_IdR(j)
                if IdR is None:
                    IdR = -1  # not equal to positive index
                site_j = self.sites[j % L]
                W = self.get_W(j)
                W = W.transpose(['wL', 'wR', 'p', 'p*'])
                op_basis_j = op_basis[j % len(op_basis)]
                partial_R = [None] * W.get_leg('wR').ind_len
                if k > 0 and IdL is not None:
                    partial_L[IdL] = None # drop terms not starting at `start`
                for opname in op_basis_j:
                    op = site_j.get_op(opname)
                    op_dagger = op.conj().transpose()
                    op_norm = npc.tensordot(op, op_dagger, axes=[['p', 'p*'], ['p*', 'p']])
                    op_W = npc.tensordot(W, op_dagger, axes=[['p', 'p*'], ['p*', 'p']])
                    op_W = op_W.to_ndarray() / op_norm
                    op_W[np.abs(op_W) < cutoff] = 0.
                    for x, y in zip(*np.nonzero(op_W)):
                        if partial_L[x] is None:
                            continue
                        pref_j = op_W[x,y]
                        if y == IdR:
                            # finish terms
                            for (term, pref) in partial_L[x]:
                                if abs(pref * pref_j) < cutoff:
                                    continue
                                all_terms.append(term + [(opname, j)])
                                all_prefs.append(pref * pref_j)
                        else:
                            if partial_R[y] is None:
                                partial_R[y] = []
                            new_partial = partial_R[y]
                            if k > 0 and opname in ignore:
                                for (term, pref) in partial_L[x]:
                                    new_partial.append((term, pref * pref_j))
                            else:
                                for (term, pref) in partial_L[x]:
                                    new_partial.append((term + [(opname, j)], pref * pref_j))
                partial_L = partial_R
                if all(t is None for t in partial_L):
                    break
        return TermList(all_terms, all_prefs)

    def dagger(self):
        """Return hermitian conjugate copy of self."""
        if self.explicit_plus_hc:
            return self.copy()
        # complex conjugate and transpose everything
        Ws = [w.conj().itranspose(['wL*', 'wR*', 'p', 'p*']) for w in self._W]
        # and now revert conjugation of the wL/wR legs
        # rename labels 'wL*' -> 'wL', 'wR*' -> 'wR'
        for w in Ws:
            w.ireplace_labels(['wL*', 'wR*'], ['wL', 'wR'])
        # flip charges and qconj back
        for i in range(self.L - 1):
            Ws[i].legs[1] = wR = Ws[i].legs[1].flip_charges_qconj()
            Ws[i + 1].legs[0] = wR.conj()
        Ws[-1].legs[1] = wR = Ws[-1].legs[1].flip_charges_qconj()
        if self.finite:
            Ws[0].legs[0] = Ws[0].legs[0].flip_charges_qconj()
        else:
            Ws[0].legs[0] = wR.conj()
        return MPO(self.sites, Ws, self.bc, self.IdL, self.IdR, self.max_range)

    def is_hermitian(self, eps=1.e-10, max_range=None):
        """Check if `self` is a hermitian MPO.

        Shorthand for ``self.is_equal(self.dagger(), eps, max_range)``.
        """
        if self.explicit_plus_hc:
            return True
        return self.is_equal(self.dagger(), eps, max_range)

    def is_equal(self, other, eps=1.e-10, max_range=None):
        """Check if `self` and `other` represent the same MPO to precision `eps`.

        To compare them efficiently we view `self` and `other` as MPS and compare the overlaps
        ``abs(<self|self> + <other|other> - 2 Re(<self|other>)) < eps*(<self|self>+<other|other>)``

        Parameters
        ----------
        other : :class:`MPO`
            The MPO to compare to.
        eps : float
            Precision threshold what counts as zero.
        max_range : None | int
            Ignored for finite MPS; for finite MPS we consider only the terms contained in the
            sites with indices ``range(self.L + max_range)``.
            None defaults to :attr:`max_range` (or :attr:`L` in case this is infinite or None).

        Returns
        -------
        equal : bool
            Whether `self` equals `other` to the desired precision.
        """
        if self.finite:
            max_i = self.L
        else:
            if max_range is None:
                if self.max_range is None or self.max_range == np.inf:
                    max_range = self.L
                else:
                    max_range = self.max_range
            max_i = self.L + max_range

        def overlap(A, B):
            """<A|B> on sites 0 to max_i."""
            wA = A.get_W(0).take_slice([A.get_IdL(0)], ['wL']).conj()
            wB = B.get_W(0).take_slice([B.get_IdL(0)], ['wL'])
            trAdB = npc.tensordot(wA, wB, axes=[['p*', 'p'], ['p', 'p*']])  # wR* wR
            i = 0
            for i in range(1, max_i):
                trAdB = npc.tensordot(trAdB, A.get_W(i).conj(), axes=['wR*', 'wL*'])
                trAdB = npc.tensordot(trAdB,
                                      B.get_W(i),
                                      axes=[['wR', 'p*', 'p'], ['wL', 'p', 'p*']])
            trAdB = trAdB.itranspose(['wR*', 'wR'])[A.get_IdR(i), B.get_IdR(i)]
            return trAdB

        self_other = 2. * np.real(overlap(other, self))
        norms = overlap(self, self) + overlap(other, other)
        return abs(norms - self_other) < eps * abs(norms)

    def apply(self, psi, options):
        """Apply `self` to an MPS `psi` and compress `psi` in place.

        For infinite MPS, the assumed form of `self` is a product (e.g. a time evolution operator
        :math:`U= e^{-iH dt}`, not an (extensive) sum as a Hamiltonian would have.
        See :ref:`iMPSWarning` for more details.

        Options
        -------
        .. cfg:config :: ApplyMPO
            :include: VariationalApplyMPO, ZipUpApplyMPO

            compression_method : ``'SVD' | 'variational' | 'zip_up'``
                Mandatory.
                Selects the method to be used for compression.
                For the `SVD` compression, `trunc_params` is the only other option used.
            trunc_params : dict
                Truncation parameters as described in :cfg:config:`truncation`.


        Parameters
        ----------
        psi : :class:`~tenpy.networks.mps.MPS`
            The state to which `self` should be applied, in place.
        options : dict
            See above.
        """
        options = asConfig(options, "ApplyMPO")
        method = options['compression_method']
        trunc_params = options.subconfig('trunc_params')
        #print('Before compression:', psi.chi)
        if method == 'SVD':
            self.apply_naively(psi)
            return psi.compress_svd(trunc_params)
        elif method == 'variational':
            from ..algorithms.mps_common import VariationalApplyMPO
            return VariationalApplyMPO(psi, self, options).run()
        elif method == 'zip_up':
            trunc_err = self.apply_zipup(psi, options)
            #print("After zip_up: ", psi.chi)
            return trunc_err + psi.compress_svd(trunc_params)
        elif method == 'DMT_SVD':
            # SAJANT TODO; this is bad!!! We don't want to naively contract the MPO naively into the MPS since the QR will be of cost O(chi^3 D^3)
            # where $D$ is the MPO bond dimension and $\chi$ is the MPS bond dimension.

            dmt_params = options['dmt_params']
            trace_env = options.get('trace_env', None)
            MPO_envs = options.get('MPO_envs', None)
            # Remove any existing environments, since applying the MPO will mess them up.
            if trace_env is not None:
                trace_env.clear()
                options['trace_env'] = trace_env
            if MPO_envs is not None:
                for ME in MPO_envs:
                    ME.clear()
                options['MPO_envs'] = MPO_envs


            svd_trunc_params_0 = options.get('svd_trunc_params_0', _machine_prec_trunc_par)
            svd_trunc_params_2 = options.get('svd_trunc_params_2', _machine_prec_trunc_par)
            timing = options.get('timing', False)

            self.apply_naively(psi)
            trunc_err, trace_env, MPO_envs = psi.compress_dmt(trunc_params, dmt_params, trace_env, MPO_envs,
                                                              svd_trunc_params_0=_machine_prec_trunc_par,
                                                              svd_trunc_params_2=_machine_prec_trunc_par,
                                                              timing=timing)
            options['trace_env'] = trace_env
            options['MPO_envs'] = MPO_envs
            return trunc_err
        elif method == 'DMT_zip_up':
            dmt_params = options['dmt_params']
            trace_env = options.get('trace_env', None)
            MPO_envs = options.get('MPO_envs', None)
            # Remove any existing environments, since applying the MPO will mess them up.
            if trace_env is not None:
                trace_env.clear()
                options['trace_env'] = trace_env
            if MPO_envs is not None:
                for ME in MPO_envs:
                    ME.clear()
                options['MPO_envs'] = MPO_envs

            # Sweeps right; uses any existing RPs and leaves LPs behind
            # RPs from previous left compression are no longer valid!
            trunc_err1, trace_env, MPO_envs = self.apply_zipup_DMT(psi, options)
            #print("After DMT zip_up: ", psi.chi)
            # psi is NOT in canonical form. Tensors are in A form.

            svd_trunc_params_0 = options.get('svd_trunc_params_0', _machine_prec_trunc_par)
            svd_trunc_params_2 = options.get('svd_trunc_params_2', _machine_prec_trunc_par)
            timing = options.get('timing', False)
            # Sweeps left; leaves RPs behind.
            trunc_err2, trace_env, MPO_envs = psi.compress_dmt_canonical(trunc_params, dmt_params, move_right=False,
                                                                         trace_env=trace_env, MPO_envs=MPO_envs,
                                                                         svd_trunc_params_0=svd_trunc_params_0,
                                                                         svd_trunc_params_2=svd_trunc_params_2,
                                                                         timing=timing) # NO QR sweep to re-establish form before truncating final time
            #psi.canonical_form() # Is this needed?


            options['trace_env'] = trace_env
            options['MPO_envs'] = MPO_envs
            return trunc_err1 + trunc_err2
        elif method == 'DMT_variational':
            warnings.warn('Something is very slow in DMT_variational.')
            orig_psi = psi.copy()
            print('Original:', psi.chi)
            dmt_params = options['dmt_params']
            trace_env = options.get('trace_env', None)
            MPO_envs = options.get('MPO_envs', None)
            # Remove any existing environments, since applying the MPO will mess them up.
            if trace_env is not None:
                trace_env.clear()
                options['trace_env'] = trace_env
            if MPO_envs is not None:
                for ME in MPO_envs:
                    ME.clear()
                options['MPO_envs'] = MPO_envs

            # Sweeps right; uses any existing RPs and leaves LPs behind
            # RPs from previous left compression are no longer valid!
            trunc_err1, trace_env, MPO_envs = self.apply_zipup_DMT(psi, options)
            print("After DMT zip_up: ", psi.chi)
            # psi is NOT in canonical form. Tensors are in A form.

            svd_trunc_params_0 = options.get('svd_trunc_params_0', _machine_prec_trunc_par)
            svd_trunc_params_2 = options.get('svd_trunc_params_2', _machine_prec_trunc_par)
            timing = options.get('timing', False)
            # Sweeps left; leaves RPs behind.
            trunc_err2, trace_env, MPO_envs = psi.compress_dmt_canonical(trunc_params, dmt_params, move_right=False,
                                                                         trace_env=trace_env, MPO_envs=MPO_envs,
                                                                         svd_trunc_params_0=svd_trunc_params_0,
                                                                         svd_trunc_params_2=svd_trunc_params_2,
                                                                         timing=timing) # NO QR sweep to re-establish form before truncating final time
            #psi.canonical_form() # Is this needed?
            print(psi.norm_test())

            options['trace_env'] = trace_env
            options['MPO_envs'] = MPO_envs

            from ..algorithms.mps_common import VariationalApplyGuessMPODMT
            err =  VariationalApplyGuessMPODMT(psi, orig_psi, self, options).run() # This is the only error since zipup is just used for initial guess
            print("After DMT variational: ", psi.chi)
            print(psi.norm_test())
            #psi.canonical_form()
            return err
        elif method == 'variationalQR':
            from ..algorithms.mps_common import QRBasedVariationalApplyMPO
            return QRBasedVariationalApplyMPO(psi, self, options).run()
        # TODO: zipup method infinite?
        raise ValueError("Unknown compression method: " + repr(method))

    def apply_naively(self, psi, dangling=False):
        """Applies an MPO to an MPS (in place) naively, without compression.

        This function simply contracts the `W` tensors of the MPO to the `B` tensors of the
        MPS, resulting in an MPS with bond dimension `self.chi * psi.chi`.

        .. warning ::
            This function sets only a wild *guess* for the new singular values.
            You should either compress the MPS or at least call
            :meth:`~tenpy.networks.mps.MPS.canonical_form`.
            If you use :meth:`apply` instead, this will be done automatically.

        Parameters
        ----------
        psi : :class:`~tenpy.networks.mps.MPS`
            The MPS to which `self` should be applied. Modified in place!
        """
        bc = psi.bc
        if bc != self.bc:
            raise ValueError("Boundary conditions of MPS and MPO are not the same")
        if psi.L != self.L:
            raise ValueError("Length of MPS and MPO not the same")
        if self.explicit_plus_hc:
            raise NotImplementedError("Can't use explicit_plus_hc with apply_naively")
        for i in range(psi.L):
            B = npc.tensordot(psi.get_B(i, 'B'), self.get_W(i), axes=('p', 'p*'))
            if i == 0 and bc == 'finite':
                B = B.take_slice(self.get_IdL(i), 'wL')
                B = B.combine_legs(['wR', 'vR'], qconj=[-1])
                B.ireplace_labels(['(wR.vR)'], ['vR'])
                B.legs[B.get_leg_index('vR')] = B.get_leg('vR').to_LegCharge()
            elif i == psi.L - 1 and bc == 'finite' and not dangling:
                B = B.take_slice(self.get_IdR(i), 'wR')
                B = B.combine_legs(['wL', 'vL'], qconj=[1])
                B.ireplace_labels(['(wL.vL)'], ['vL'])
                B.legs[B.get_leg_index('vL')] = B.get_leg('vL').to_LegCharge()
            else:
                B = B.combine_legs([['wL', 'vL'], ['wR', 'vR']], qconj=[+1, -1])
                B.ireplace_labels(['(wL.vL)', '(wR.vR)'], ['vL', 'vR'])
                B.legs[B.get_leg_index('vL')] = B.get_leg('vL').to_LegCharge()
                B.legs[B.get_leg_index('vR')] = B.get_leg('vR').to_LegCharge()
            psi.set_B(i, B, 'B')

        if bc == 'infinite':
            # calculate (rather arbitrary) guess for S[0] (no we don't like it either)
            weight = np.ones(self.get_W(0).shape[self.get_W(0).get_leg_index('wL')]) * 0.05
            weight[self.get_IdL(0)] = 1
            weight = weight / np.linalg.norm(weight)
            S0 = np.kron(weight, psi.get_SL(0))  # order dictated by '(wL,vL)'
        else:
            S0 = np.ones(psi.get_B(0, None).get_leg('vL').ind_len)
        psi.set_SL(0, S0)
        for i in range(psi.L):
            psi.set_SR(i, np.ones(psi.get_B(i, None).get_leg('vR').ind_len))

    def apply_zipup(self, psi, options):
        """Applies an MPO to an MPS (in place) with the zip-up method.

        Described in Ref. :cite:`stoudenmire2010`.

        The 'W' tensors are contracted to the 'B' tensors with intermediate SVD
        compressions, truncated to bond dimensions `chi_max * m_temp`.

        .. warning ::
            The MPS afterwards is only approximately in canonical form
            (under the assumption that self is close to unity).
            You should either compress the MPS or at least call
            :meth:`~tenpy.networks.mps.MPS.canonical_form`.
            If you use :meth:`apply` instead, this will be done automatically.

        Parameters
        ----------
        psi : :class:`~tenpy.networks.mps.MPS`
            The MPS to which `self` should be applied. Modified in place!
        trunc_params : dict
            Truncation parameters as described in :cfg:config:`truncation`.


        Options
        -------
        .. cfg:config :: ZipUpApplyMPO

            trunc_params : dict
                Truncation parameters as described in :cfg:config:`truncation`.
            m_temp: int
                bond dimension will be truncated to `m_temp * chi_max`
            trunc_weight: float
                reduces cut for Schmidt values to `trunc_weight * svd_min`
        """
        options = asConfig(options, "zip_up")
        m_temp = options.get('m_temp', 2, int)
        trunc_weight = options.get('trunc_weight', 1., 'real')
        trunc_params = options.subconfig('trunc_params')
        relax_trunc = trunc_params.copy()  # relaxed truncation criteria
        relax_trunc['chi_max'] *= m_temp
        if 'svd_min' in relax_trunc.keys():
            relax_trunc['svd_min'] *= trunc_weight
        trunc_err = TruncationError()
        bc = psi.bc
        if bc != self.bc:
            raise ValueError("Boundary conditions of MPS and MPO are not the same")
        if psi.L != self.L:
            raise ValueError("Length of MPS and MPO not the same")
        if bc != 'finite':
            raise ValueError("Only finite boundary conditions implemented")
        if self.explicit_plus_hc:
            raise NotImplementedError("Can't use explicit_plus_hc with apply_zipup")
        for i in range(psi.L):
            B = npc.tensordot(psi.get_B(i, 'B'), self.get_W(i), axes=('p', 'p*'))
            if i == 0 and bc == 'finite':
                B = B.take_slice(self.get_IdL(i), 'wL')
                B = B.combine_legs([['vL', 'p'], ['wR', 'vR']], qconj=[+1, -1])
                U, S, VH, err, norm_new = svd_theta(B, relax_trunc)
                trunc_err += err
                psi.norm *= norm_new
                U = U.split_legs()
                VH = VH.split_legs()
                VH.iscale_axis(S, 'vL')
                psi.set_SR(i, S)
                psi.set_B(i, U, 'A')
            elif i == psi.L - 1 and bc == 'finite':
                B = npc.tensordot(VH, B, axes=(['wR', 'vR'], ['wL', 'vL']))
                B = B.take_slice(self.get_IdR(i), 'wR')
                B = B.combine_legs(['vL', 'p'], qconj=[-1])
                U, S, VH, err, norm_new = svd_theta(B, relax_trunc, [B.qtotal, None])
                trunc_err += err
                psi.norm *= norm_new
                U = U.split_legs()
                psi.set_SR(i, S)
                psi.set_B(i, U, 'A')
            else:
                B = npc.tensordot(VH, B, axes=(['wR', 'vR'], ['wL', 'vL']))
                B = B.combine_legs([['vL', 'p'], ['wR', 'vR']], qconj=[1, -1])
                U, S, VH, err, norm_new = svd_theta(B, relax_trunc)
                trunc_err += err
                psi.norm *= norm_new
                U = U.split_legs()
                VH = VH.split_legs()
                VH.iscale_axis(S, 'vL')
                psi.set_SR(i, S)
                psi.set_B(i, U, 'A')

        return trunc_err

    def apply_zipup_DMT(self, psi, options):
        """
        Apply MPO to MPS naively but rather than doing exact QR to re-establish the form, do truncating DMT sweeps to the right.
        FUTURE IMPROVEMENT - rather than first naively contracting MPO and MPS together, we should do this only when needed.
        This would save a factor of D from the complexity. However, this makes the code more complicated, as we need to keep tract of an MPO-MPS environment
        for the trace_env. Everything becomes harder. . .

        See documentation of `apply_zipup` for details
        """

        dmt_params = options['dmt_params']
        trace_env = options.get('trace_env', None)
        MPO_envs = options.get('MPO_envs', None)
        timing = options.get('timing', False)
        svd_trunc_params_0 = options.get('svd_trunc_params_0', _machine_prec_trunc_par)
        svd_trunc_params_2 = options.get('svd_trunc_params_2', _machine_prec_trunc_par)

        # TODO - this is not as efficient as possible
        self.apply_naively(psi) # Put MPO directly into MPS (in place)

        options = asConfig(options, "zip_up")
        m_temp = options.get('m_temp', 2)
        trunc_weight = options.get('trunc_weight', 1.)
        trunc_params = options.subconfig('trunc_params')
        relax_trunc = trunc_params.copy()  # relaxed truncation criteria
        relax_trunc['chi_max'] *= m_temp
        if 'svd_min' in relax_trunc.keys():
            relax_trunc['svd_min'] *= trunc_weight
        trunc_err = TruncationError()
        bc = psi.bc
        if bc != self.bc:
            raise ValueError("Boundary conditions of MPS and MPO are not the same")
        if psi.L != self.L:
            raise ValueError("Length of MPS and MPO not the same")
        if bc != 'finite':
            raise ValueError("Only finite boundary conditions implemented")
        if self.explicit_plus_hc:
            raise NotImplementedError("Can't use explicit_plus_hc with apply_zipup")

        for i in range(psi.L - 1):
            B = psi.get_B(i, 'Th') # Include SVs from the left; these are trivial to begin with from apply_naive
            B = B.combine_legs(['vL', 'p'], qconj=[+1]) # SAJANT TODO - what qconj to use?
            U, S, VH, err, norm_new = svd_theta(B, svd_trunc_params_0) # Don't do any any truncation
            trunc_err += err        # Trivial
            psi.norm *= norm_new    # Trivial
            U = U.split_legs()
            # Put the result of SVD back into the MPS
            psi.set_SR(i, S)
            psi.set_B(i, U, 'A')
            psi.set_B(i+1, npc.tensordot(VH, psi.get_B(i+1, 'B'), axes=(['vR'], ['vL'])), 'B')

            # Do DMT
            err, renorm, trace_env, MPO_envs = dmt.dmt_theta(psi, i, relax_trunc, dmt_params,
                                                             trace_env, MPO_envs,
                                                             svd_trunc_params_2=svd_trunc_params_2,
                                                             timing=timing)

            trunc_err += err
            psi.norm *= renorm
        return trunc_err, trace_env, MPO_envs

    # I think the next two functions were removed at some point?
    def get_grouped_mpo(self, blocklen):
        """group each `blocklen` subsequent tensors and  return result as a new MPO.

        .. deprecated :: 0.5.0
            Make a copy and use :meth:`group_sites` instead.
        """
        msg = "Use functions from `tenpy.algorithms.exact_diag.ExactDiag.from_H_mpo` instead"
        warnings.warn(msg, FutureWarning, 2)
        from copy import deepcopy
        groupedMPO = deepcopy(self)
        groupedMPO.group_sites(n=blocklen)
        return (groupedMPO)

    def get_full_hamiltonian(self, maxsize=1e6):
        """extract the full Hamiltonian as a ``d**L``x``d**L`` matrix.

        .. deprecated :: 0.5.0
            Use :meth:`tenpy.algorithms.exact_diag.ExactDiag.from_H_mpo` instead.
        """
        msg = "Use functions from `tenpy.algorithms.exact_diag.ExactDiag.from_H_mpo` instead"
        warnings.warn(msg, FutureWarning, 2)
        if (self.dim[0]**(2 * self.L) > maxsize):
            print('Matrix dimension exceeds maxsize')
            return np.zeros(1)
        singlesitempo = self.get_grouped_mpo(self.L)
        # Note: the trace works only for 'finite' boundary conditions
        # where the legs are trivial - otherwise it would give 0 or even raise an error!
        return npc.trace(singlesitempo.get_W(0), 'wL', 'wR')

    def add_identity(self, alpha, beta, sites=[0]):
        r"""returns new MPO :math:`alpha Id + beta * O`.

        This could be used to make a simple (non-unitary) first-order approximation to
        the time evolution unitary :math:`e^{-i t H} \approx 1 - i t H`.

        This function only works for finite MPOs for now, as we simply modify the first
        tensor. So if you extract a segment from the new operator, you will only get the
        segment of the original operator. This is a special case of `__add__`, as we don't
        need an MPO for Id to start and the final MPO has the same bond dimension as the
        original.

        Additionally, there is significant freedom in how we incorporate the linear
        combination into the MPO structure. One naive choice is to only modify the first tensor.

        The first tensor (ignoring the second wL entry since it's unnecessary).
        [1 C D] -> [beta*1 beta*C alpha*1+beta*D]

        Another choice is to modify `N` tensors specified by the input argument `sites`.

        Parameters
        ----------
        alpha : float|complex
            Coefficient for identity
        beta : float|complex
            Coefficient for existing MPO
        sites : list
            List of MPO indices of which tensors to modify

        Returns
        -------
        mpo : :class:`~tenpy.networks.mpo.MPO`
            MPO representing the operator :math:`\alpha * 1 + \beta O`
        """
        if self.bc != 'finite':
            raise NotImplementedError("MPO.add_identity only works for finite MPO.")

        N = len(sites)
        assert N <= self.L
        if not set(sites).issubset(set(list(range(self.L)))):
            raise ValueError(f'The sites {sites} are not strictly contained in {{1, ..., {self.L-1}}}.')

        t_beta = beta**(1/N)
        t_alpha = alpha / N
        gamma = lambda k: 1 if k != 0 else beta
        delta = lambda k: 1 if k != N-1 else beta
        def params_in_sites(k, counter):
            if k in sites:
                return t_beta, t_alpha, gamma(counter), delta(counter), counter + 1
            else:
                return 1., 0., 1., 1., counter

        dtype = np.result_type(beta, np.result_type(alpha, self.dtype))
        IdL = self.IdL
        IdR = self.IdR

        chinfo = self.chinfo
        trivial = chinfo.make_valid()
        U = []
        counter = 0
        for k in range(0, self.L):
            labels = ['wL', 'wR', 'p', 'p*']
            W = self.get_W(k).itranspose(labels)
            assert np.all(W.qtotal == trivial)
            DL, DR, d, d = W.shape

            A_npc, B_npc, C_npc, D_npc = _partition_W(W, IdL[k], IdR[k], IdL[k+1], IdR[k+1])
            Id_npc = npc.eye_like(D_npc, labels=['p', 'p*'])
            dW = np.empty((DL, DR), dtype=object)

            # Get coefficients depending on if site k in sites and if so
            # what number site in sites it is.
            b, a, g, d, counter = params_in_sites(k, counter)

            # First Row - only this is modified
            dW[0,0] = d*Id_npc
            for i in range(0, DR-2):
                dW[0,i+1] = b**(counter)*C_npc[0,i]
            dW[0,-1] = (b**N)*D_npc + a*Id_npc
            # Middle Rows
            for i in range(0, DL-2):
                for j in range(0, DR-2):
                    dW[i+1,j+1] = b*A_npc[i,j]
                dW[i+1, -1] = b**(N-counter+1)*B_npc[i,0]
            #Bottom Rows
            dW[-1,-1] = g*Id_npc
            U.append(dW)

        assert counter == N
        IdL = [0] * (self.L + 1) # I guess we have enforced that the MPO look upper block triangular without any permutations
        IdR = [-1] * (self.L + 1)
        return MPO.from_grids(self.sites, U, self.bc, IdL, IdR, max_range=self.max_range, explicit_plus_hc=self.explicit_plus_hc)

    def _to_valid_index(self, i, bond=False):
        """Make sure `i` is a valid index (depending on `self.bc`)."""
        if not self.finite:
            return i % self.L
        if i < 0:
            i += self.L
        if i >= self.L + int(bond) or i < 0:
            raise KeyError("i = {0:d} out of bounds for finite MPO".format(i))
        return i

    @staticmethod
    def _get_Id(Id, L):
        """parse the IdL or IdR argument of __init__"""
        if Id is None:
            return [None] * (L + 1)
        try:
            Id = list(Id)
        except TypeError:
            return [Id] * (L + 1)
        if len(Id) != L + 1:
            raise ValueError("expected list with L+1={0:d} entries".format(L + 1))
        return Id

    def __add__(self, other):
        """Return an MPO representing `self + other`.

        Requires both `self` and `other` to be in standard sum form with `IdL` and `IdR` being set.

        This is a naive, block-wise addition without any compression!

        Parameters
        ----------
        other : :class:`MPO`
            MPO to be added to `self`.

        Returns
        -------
        sum_mpo : :class:`MPO`
            The sum `self + other`.
        """
        if self.explicit_plus_hc != other.explicit_plus_hc:
            raise ValueError('Can not add MPOs with different explicit_plus_hc flags')

        L = self.L
        assert self.bc == other.bc
        assert other.L == L

        ps = [self._get_block_projections(i) for i in range(L + 1)]
        po = [other._get_block_projections(i) for i in range(L + 1)]

        def block(of, l, r):
            block_, pl, pr = of
            l = pl[l]
            r = pr[r]
            if l is None or r is None:
                return None
            # else
            return block_[l, r]

        # l/r = left/right,  s/o = self/other
        Ws = []
        IdL = [None] * (L + 1)
        IdL[0] = 0
        IdR = [None] * (L + 1)
        IdR[-1] = -1
        for i in range(L):
            ws = self._W[i].itranspose(['wL', 'wR', 'p', 'p*'])
            wo = other._W[i].itranspose(['wL', 'wR', 'p', 'p*'])
            s = (ws, ps[i], ps[i + 1])
            o = (wo, po[i], po[i + 1])
            onsite = add_with_None_0(block(s, 0, 2), block(o, 0, 2))

            w_grid = [
                [block(s, 0, 0), block(s, 0, 1), block(o, 0, 1), onsite        ],
                [None,           block(s, 1, 1), None,           block(s, 1, 2)],
                [None,           None,           block(o, 1, 1), block(o, 1, 2)],
                [None,           None,           None,           block(s, 2, 2)]
            ]  # yapf: disable
            w_grid = np.array(w_grid, dtype=object)
            if w_grid[0, 0] is None:
                w_grid[0, 0] = block(o, 0, 0)
            if w_grid[0, 0] is not None:
                IdL[i + 1] = 0
            if w_grid[-1, -1] is None:
                w_grid[-1, -1] = block(o, 2, 2)
            if w_grid[-1, -1] is not None:
                IdR[i] = -1
            # now drop rows and columns which are completely zero
            w_is_None = np.array([[(w is None) for w in w_row] for w_row in w_grid], dtype=bool)
            w_grid = w_grid[np.logical_not(np.all(w_is_None, 1)), :]
            w_grid = w_grid[:, np.logical_not(np.all(w_is_None, 0))]
            Ws.append(npc.grid_concat(w_grid, [0, 1]))
        if self.max_range is not None and other.max_range is not None:
            max_range = max(self.max_range, other.max_range)
        else:
            max_range = None
        return MPO(self.sites, Ws, self.bc, IdL, IdR, max_range, self.explicit_plus_hc)

    def _get_block_projections(self, i):
        """projections onto (IdL, other, IdR) on bond `i` in range(0, L+1)"""
        if self.finite:  # allows i = L for finite bc
            if i < self.L:
                length = self._W[i].get_leg('wL').ind_len
            else:
                assert i == self.L
                length = self._W[i - 1].get_leg('wR').ind_len
        else:
            i = i % self.L
            length = self._W[i].get_leg('wL').ind_len
        IdL = self.IdL[i]
        IdR = self.IdR[i]
        proj_other = np.ones(length, np.bool_)
        if IdL is None:
            proj_IdL = None
        else:
            proj_IdL = np.zeros(length, np.bool_)
            proj_IdL[IdL] = True
            proj_other[IdL] = False
        if IdR is None:
            proj_IdR = None
        else:
            proj_IdR = np.zeros(length, np.bool_)
            proj_IdR[IdR] = True
            proj_other[IdR] = False
            assert IdR != IdL
        if length == int(IdL is not None) + int(IdR is not None):
            proj_other = None
        return (proj_IdL, proj_other, proj_IdR)


def make_W_II(t, A, B, C, D):
    r"""W_II approx to exp(t H) from MPO parts (A, B, C, D).

    Get the W_II approximation of :cite:`zaletel2015`.

    In the paper, we have two formal parameter "phi_{r/c}" which satisfies
    :math:`\phi_r^2 = phi_c^2 = 0`.  To implement this, we temporarily extend the virtual Hilbert
    space with two hard-core bosons "br, bl". The components of Eqn (11) can be computed for each
    index of the virtual row/column independently
    The matrix exponential is done in the hard-core extended Hilbert space

    Parameters
    ----------
    t : float
        The time step per application of the propagator.
        Should be imaginary for real time evolution!
    A, B, C, D :  :class:`numpy.ndarray`
        Blocks of the MPO tensor to be exponentiated, as defined in :cite:`zaletel2015`.
        Legs ``'wL', 'wR', 'p', 'p*'``; legs projected to a single IdL/IdR can be dropped.
    """
    tC = np.sqrt(np.abs(t))  #spread time step across B, C
    tB = t / tC
    d = D.shape[0]

    #The virtual size of W is  (1+Nr, 1+Nc)
    Nr = A.shape[0]
    Nc = A.shape[1]
    W = np.zeros((1 + Nr, 1 + Nc, d, d), dtype=np.result_type(D, t))

    Id_ = np.array([[1, 0], [0, 1]])  #2x2 operators in a hard-core boson space
    b = np.array([[0, 0], [1, 0]])

    Id = np.kron(Id_, Id_)  #4x4 operators in the 2x hard core boson space
    Br = np.kron(b, Id_)
    Bc = np.kron(Id_, b)
    Brc = np.kron(b, b)
    for r in range(Nr):  #double loop over row / column of A
        for c in range(Nc):
            #Select relevant part of virtual space and extend by hardcore bosons
            h = np.kron(Brc, A[r, c, :, :]) + np.kron(Br, tB * B[r, :, :]) + np.kron(
                Bc, tC * C[c, :, :]) + t * np.kron(Id, D)
            w = expm(h)  #Exponentiate in the extended Hilbert space
            w = w.reshape((2, 2, d, 2, 2, d))
            w = w[:, :, :, 0, 0, :]
            W[1 + r, 1 + c, :, :] = w[1, 1]  # extracts relevant parts according to Eqn 11
            if c == 0:
                W[1 + r, 0] = w[1, 0]
            if r == 0:
                W[0, 1 + c] = w[0, 1]
                if c == 0:
                    W[0, 0] = w[0, 0]
        if Nc == 0:  #technically only need one boson
            h = np.kron(Br, tB * B[r, :, :]) + t * np.kron(Id, D)
            w = expm(h)
            w = w.reshape((2, 2, d, 2, 2, d))
            w = w[:, :, :, 0, 0, :]
            W[1 + r, 0] = w[1, 0]
            if r == 0:
                W[0, 0] = w[0, 0]
    if Nr == 0:
        for c in range(Nc):
            h = np.kron(Bc, tC * C[c, :, :]) + t * np.kron(Id, D)
            w = expm(h)
            w = w.reshape((2, 2, d, 2, 2, d))
            w = w[:, :, :, 0, 0, :]
            W[0, 1 + c] = w[0, 1]
            if c == 0:
                W[0, 0] = w[0, 0]
        if Nc == 0:
            W = expm(t * D).reshape([1, 1, d, d])
    return W


class MPOGraph:
    """Representation of an MPO by a graph, based on a 'finite state machine'.

    This representation is used for building H_MPO from the interactions.
    The idea is to view the MPO as a kind of 'finite state machine'.
    The **states** or **keys** of this finite state machine life on the MPO bonds *between* the
    `Ws`. They label the indices of the virtual bonds of the MPOs, i.e., the indices on legs
    ``wL`` and ``wR``. They can be anything hash-able like a ``str``, ``int`` or a tuple of them.

    The **edges** of the graph are the entries ``W[keyL, keyR]``, which itself are onsite operators
    on the local Hilbert space. The indices `keyL` and `keyR` correspond to the legs ``'wL', 'wR'``
    of the MPO. The entry ``W[keyL, keyR]`` connects the state ``keyL`` on bond ``(i-1, i)``
    with the state ``keyR`` on bond ``(i, i+1)``.

    The keys ``'IdR'`` (for 'identity left') and ``'IdR'`` (for 'identity right') are reserved to
    represent only ``'Id'`` (=identity) operators to the left and right of the bond, respectively.

    .. todo ::
        might be useful to add a "cleanup" function which removes operators cancelling each other
        and/or unused states. Or better use a 'compress' of the MPO?

    Parameters
    ----------
    sites : list of :class:`~tenpy.models.lattice.Site`
        Local sites of the Hilbert space.
    bc : {'finite', 'infinite'}
        MPO boundary conditions.
    max_range : int | np.inf | None
        Maximum range of hopping/interactions (in unit of sites) of the MPO. ``None`` for unknown.

    Attributes
    ----------
    sites : list of :class:`~tenpy.models.lattice.Site`
        Defines the local Hilbert space for each site.
    chinfo : :class:`~tenpy.linalg.np_conserved.ChargeInfo`
        The nature of the charge.
    bc : {'finite', 'infinite'}
        MPO boundary conditions.
    max_range : int | np.inf | None
        Maximum range of hopping/interactions (in unit of sites) of the MPO. ``None`` for unknown.
    states : list of set of keys
        ``states[i]`` gives the possible keys at the virtual bond ``(i-1, i)`` of the MPO.
        `L+1` entries.
    graph : list of dict of dict of list of tuples
        For each site `i` a dictionary ``{keyL: {keyR: [(opname, strength)]}}`` with
        ``keyL in states[i]`` and ``keyR in states[i+1]``.
    _grid_legs : None | list of LegCharge
        The charges for the MPO
    """

    def __init__(self, sites, bc='finite', max_range=None):
        self.sites = list(sites)
        self.chinfo = self.sites[0].leg.chinfo
        self.bc = bc
        self.max_range = max_range
        # empty graph
        self.states = [set() for _ in range(self.L + 1)]
        self.graph = [{} for _ in range(self.L)]
        self._ordered_states = None
        self.test_sanity()

    @classmethod
    def from_terms(cls, terms, sites, bc, insert_all_id=True):
        """Initialize an :class:`MPOGraph` from OnsiteTerms and CouplingTerms.

        Parameters
        ----------
        terms : iterable of ``tenpy.networks.terms.*Terms`` classes
            Entries can be :class:`~tenpy.networks.terms.OnsiteTerms`,
            :class:`~tenpy.networks.terms.CouplingTerms`,
            :class:`~tenpy.networks.terms.MultiCouplingTerms` or
            :class:`~tenpy.networks.terms.ExponentialCouplingTerms`.
            All the entries get added to the new :class:`MPOGraph`.
        sites : list of :class:`~tenpy.networks.site.Site`
            Local sites of the Hilbert space.
        bc : ``'finite' | 'infinite'``
            MPO boundary conditions.
        insert_all_id : bool
            Whether to insert identities such that `IdL` and `IdR` are defined on each bond.
            See :meth:`add_missing_IdL_IdR`.

        Returns
        -------
        graph : :class:`MPOGraph`
            Initialized with the given terms.

        See also
        --------
        from_term_list :
            equivalent for representation by :class:`~tenpy.networks.terms.TermList`.
        """
        graph = cls(sites, bc, 0)
        for term in terms:
            term.add_to_graph(graph)
            # add_to_graph increases `max_range` as necessary
        graph.add_missing_IdL_IdR(insert_all_id)
        return graph

    @classmethod
    def from_term_list(cls, term_list, sites, bc, insert_all_id=True):
        """Initialize from a list of operator terms and prefactors.

        Parameters
        ----------
        term_list : :class:`~tenpy.networks.mps.TermList`
            Terms to be added to the MPOGraph.
        sites : list of :class:`~tenpy.networks.site.Site`
            Local sites of the Hilbert space.
        bc : ``'finite' | 'infinite'``
            MPO boundary conditions.
        insert_all_id : bool
            Whether to insert identities such that `IdL` and `IdR` are defined on each bond.
            See :meth:`add_missing_IdL_IdR`.

        Returns
        -------
        graph : :class:`MPOGraph`
            Initialized with the given terms.

        See also
        --------
        from_terms : equivalent for other representation of terms.
        """
        ot_ct = term_list.to_OnsiteTerms_CouplingTerms(sites)
        return cls.from_terms(ot_ct, sites, bc, insert_all_id)

    def test_sanity(self):
        """Sanity check, raises ValueErrors, if something is wrong."""
        assert len(self.graph) == self.L
        assert len(self.states) == self.L + 1
        if self.bc not in MPO._valid_bc:
            raise ValueError("invalid MPO boundary conditions: " + repr(self.bc))
        for i, site in enumerate(self.sites):
            if site.leg.chinfo != self.chinfo:
                raise ValueError("invalid ChargeInfo for site {i:d}".format(i=i))
            stL, stR = self.states[i:i + 2]
            # check graph
            gr = self.graph[i]
            for keyL in gr:
                assert keyL in stL
                for keyR in gr[keyL]:
                    assert keyR in stR
                    for opname, strength in gr[keyL][keyR]:
                        assert site.valid_opname(opname)
        # done

    @property
    def L(self):
        """Number of physical sites; for infinite boundaries the length of the unit cell."""
        return len(self.sites)

    def add(self, i, keyL, keyR, opname, strength, check_op=True, skip_existing=False):
        """Insert an edge into the graph.

        Parameters
        ----------
        i : int
            Site index at which the edge of the graph is to be inserted.
        keyL : hashable
            The state at bond (i-1, i) to connect from.
        keyR : hashable
            The state at bond (i, i+1) to connect to.
        opname : str
            Name of the operator.
        strength : str
            Prefactor of the operator to be inserted.
        check_op : bool
            Whether to check that 'opname' exists on the given `site`.
        skip_existing : bool
            If ``True``, skip adding the graph node if it exists (with same keys and `opname`).
        """
        i = i % self.L
        if check_op:
            if not self.sites[i].valid_opname(opname):
                raise ValueError("operator {0!r} not existent on site {1:d}".format(opname, i))
        G = self.graph[i]
        if keyL not in self.states[i]:
            self.states[i].add(keyL)
        if keyR not in self.states[i + 1]:
            self.states[i + 1].add(keyR)
        D = G.setdefault(keyL, {})
        if keyR not in D:
            D[keyR] = [(opname, strength)]
        else:
            entry = D[keyR]
            if not skip_existing or not any([op == opname for op, _ in entry]):
                entry.append((opname, strength))

    def add_string_left_to_right(self, i, j, key, opname='Id', check_op=True, skip_existing=True):
        r"""Insert a bunch of edges for an 'operator string' into the graph.

        Terms like :math:`S^z_i S^z_j` actually stand for
        :math:`S^z_i \otimes \prod_{i < k < j} \mathbb{1}_k \otimes S^z_j`.
        This function adds the :math:`\mathbb{1}` terms to the graph.

        Parameters
        ----------
        i, j: int
            An edge is inserted on all sites between `i` and `j`, `i < j`.
            `j` can be larger than :attr:`L`, in which case the operators are supposed to act on
            different MPS unit cells.
        key: tuple
            The key at bond (i+1, i) to connect from.
        opname : str
            Name of the operator to be used for the string.
            Useful for the Jordan-Wigner transformation to fermions.
        skip_existing : bool
            Whether existing graph nodes should be skipped.

        Returns
        -------
        key_i : tuple
            The `key` on the right of site i we connected to.
        """
        if j <= i:
            raise ValueError("j <= i not allowed")
        keyL = keyR = key
        for k in range(i + 1, j):
            if (k - i) % self.L == 0:
                # necessary to extend key because keyL is already in use at this bond
                keyR = keyL + (k, opname, opname)  # same structure as for other standard keys
                # (i, op_i, op_str_right_of_i) e.g. in MultiCouplingTerms.add_to_graph
            k = k % self.L
            if not self.has_edge(k, keyL, keyR):
                self.add(k, keyL, keyR, opname, 1., check_op=check_op, skip_existing=skip_existing)
            keyL = keyR
        return keyL

    def add_string_right_to_left(self, j, i, key, opname='Id', check_op=True, skip_existing=True):
        r"""Insert a bunch of edges for an 'operator string' into the graph.

        Similar as :meth:`add_string_left_to_right`, but in the other direction.

        Parameters
        ----------
        j, i: int
            An edge is inserted on all sites between `i` and `j`, `i < j`.
            Note the switched argument order compared to :meth:`add_string_left_to_right`.
        key: tuple
            The key at bond (j-1, j) to connect from.
        opname : str
            Name of the operator to be used for the string.
            Useful for the Jordan-Wigner transformation to fermions.
        skip_existing : bool
            Whether existing graph nodes should be skipped.

        Returns
        -------
        key_i : hashable
            The `key` on the right of site i we connected to.
        """
        if j <= i:
            raise ValueError("j <= i not allowed")
        keyL = keyR = key
        for k in range(j - 1, i, -1):
            if (j - k) % self.L == 0:
                # necessary to extend key because keyR is already in use at this bond
                keyL = keyR + (k, opname, opname)
            k = k % self.L
            if not self.has_edge(k, keyL, keyR):
                self.add(k, keyL, keyR, opname, 1., check_op=check_op, skip_existing=skip_existing)
            keyR = keyL
        return keyR

    def add_missing_IdL_IdR(self, insert_all_id=True):
        """Add missing identity ('Id') edges connecting ``'IdL'->'IdL' and ``'IdR'->'IdR'``.

        This function should be called *after* all other operators have been inserted.

        Parameters
        ----------
        insert_all_id : bool
            If ``True``, insert 'Id' edges on *all* bonds.
            If ``False`` and boundary conditions are finite, only insert
            ``'IdL'->'IdL'`` to the left of the rightmost existing 'IdL' and
            ``'IdR'->'IdR'`` to the right of the leftmost existing 'IdR'.
            The latter avoid "dead ends" in the MPO, but some functions (like `make_WI`) expect
            'IdL'/'IdR' to exist on all bonds.
        """
        if self.bc == 'infinite' or insert_all_id:
            max_IdL = self.L  # add identities for all sites
            min_IdR = 0
        else:
            max_IdL = max([0] + [i for i, s in enumerate(self.states[:-1]) if 'IdL' in s])
            min_IdR = min([self.L] + [i for i, s in enumerate(self.states[:-1]) if 'IdR' in s])
        for k in range(0, max_IdL):
            if not self.has_edge(k, 'IdL', 'IdL'):
                self.add(k, 'IdL', 'IdL', 'Id', 1.)
        for k in range(min_IdR, self.L):
            if not self.has_edge(k, 'IdR', 'IdR'):
                self.add(k, 'IdR', 'IdR', 'Id', 1.)
        # done

    def has_edge(self, i, keyL, keyR):
        """True if there is an edge from `keyL` on bond (i-1, i) to `keyR` on bond (i, i+1)."""
        return keyR in self.graph[i].get(keyL, [])

    def build_MPO(self, Ws_qtotal=None):
        """Build the MPO represented by the graph (`self`).

        Parameters
        ----------
        Ws_qtotal : None | (list of) charges
            The `qtotal` for each of the Ws to be generated, default (``None``) means 0 charge.
            A single qtotal holds for each site.

        Returns
        -------
        mpo : :class:`MPO`
            the MPO which self represents.
        """
        self.test_sanity()
        # pre-work: generate the grid
        self._set_ordered_states()
        grids = self._build_grids()
        IdL = [s.get('IdL', None) for s in self._ordered_states]
        IdR = [s.get('IdR', None) for s in self._ordered_states]
        legs, Ws_qtotal = self._calc_legcharges(Ws_qtotal)
        H = MPO.from_grids(self.sites, grids, self.bc, IdL, IdR, Ws_qtotal, legs, self.max_range)
        return H

    def __repr__(self):
        return "<MPOGraph L={L:d}>".format(L=self.L)

    def __str__(self):
        """string showing the graph for debug output."""
        res = []
        for i in range(self.L):
            G = self.graph[i]
            strs = []
            for keyL in self.states[i]:
                s = [repr(keyL)]
                s.append("-" * len(s[-1]))
                D = G.get(keyL, [])
                for keyR in D:
                    s.append(repr(keyR) + ":")
                    for optuple in D[keyR]:
                        s.append("  " + repr(optuple))
                strs.append("\n".join(s))
            res.append(vert_join(strs, delim='|'))
            res.append('')
        # & states on last MPO bond
        res.append(vert_join([repr(keyR) for keyR in self.states[-1]], delim=' |'))
        return '\n'.join(res)

    def _set_ordered_states(self):
        """Define an ordering of the 'states' on each MPO bond.

        Set ``self._ordered_states`` to a list of dictionaries ``{state: index}``.
        """
        res = self._ordered_states = []
        for s in self.states:
            d = {}
            for i, key in enumerate(sorted(s, key=_mpo_graph_state_order)):
                d[key] = i
            res.append(d)

    def _build_grids(self):
        """translate the graph dictionaries into grids for the `Ws`."""
        states = self._ordered_states
        assert (states is not None)  # make sure that _set_ordered_states was called
        grids = []
        for i in range(self.L):
            stL, stR = states[i:i + 2]
            graph = self.graph[i]  # ``{keyL: {keyR: [(opname, strength)]}}``
            grid = [None] * len(stL)
            for keyL, a in stL.items():
                row = [None] * len(stR)
                for keyR, lst in graph[keyL].items():
                    b = stR[keyR]
                    row[b] = lst
                grid[a] = row
            grids.append(grid)
        return grids

    def _calc_legcharges(self, Ws_qtotal):
        """Obtain charges for the virtual legs of the MPO.

        Should only be called after :meth:`_set_ordered_states`.

        Parameters
        ----------
        Ws_qtotal : None | (list of) charges
            The `qtotal` for each of the Ws to be generated, default (``None``) means 0 charge.
            A single qtotal holds for each site.

        Returns
        -------
        legs : list of :class:`~tenpy.linalg.charge.LegCharge`
            LegCharges to be used on each bond, `L+1` entries.
            Entry `i` contains the 'wL' leg of `W[i]`,
            entry `i+1` needs to be conjugated to be used as `wR` leg of `W[i]`.
        Ws_qtotal :  list of qtotal
            Same as argument, but parsed to a list of L charges defaulting to zeros.
        """
        L = self.L
        states = self._ordered_states
        sites = self.sites
        infinite = (self.bc == 'infinite')
        chinfo = self.chinfo

        if Ws_qtotal is None:
            Ws_qtotal = [chinfo.make_valid()] * L
        else:
            Ws_qtotal = chinfo.make_valid(Ws_qtotal)
            if Ws_qtotal.ndim == 1:
                Ws_qtotal = [Ws_qtotal] * L

        charges = [[None] * len(st) for st in states]
        charges[0][states[0]['IdL']] = chinfo.make_valid(None)  # default charge = 0.
        if infinite:
            charges[-1] = charges[0]  # bond is identical

        def travel_q_LR(i, keyL):
            """Transport charges from left to right through the MPO graph.

            Inspect graph edges on site `i` starting on the left with `keyL` and add charges
            for all connections to the right.
            Originally we recursively transported charges from there, but now this is done
            iteratively to avoid the maximum recursion limit in python for large systems.
            """
            stack = []
            stack.append((i, keyL))
            while len(stack):
                i, keyL = stack.pop(-1)  # We are replacing system stack with one of our own
                l = states[i][keyL]
                site = sites[i]
                st_r = states[i + 1]
                ch_r = charges[i + 1]
                # charge rule: q_left - q_right + op_qtotal = Ws_qtotal
                qL_Wq = charges[i][l] - Ws_qtotal[i]  # q_left - Ws_qtotal
                edges = self.graph[i][keyL]
                edge_stack = []
                for keyR, ops in edges.items():
                    r = st_r[keyR]
                    qR = ch_r[r]
                    if qR is None:
                        op_qtotal = site.get_op(ops[0][0]).qtotal
                        ch_r[r] = qL_Wq + op_qtotal  # solve chargerule for q_right
                        if infinite or i + 1 < L:
                            edge_stack.append(((i + 1) % L, keyR))
                stack = edge_stack + stack

        travel_q_LR(0, 'IdL')

        # now we can still have unknown edges in the case of "dead ends" in the MPO graph.

        def travel_q_RL(i, keyL):
            """Transport charges from the right to left through the MPO graph.

            Inspect graph edges on site `i` starting on the left with 'keyL', where
            the charge needs to be determined. If one of them has a charge defined on the right,
            use it to determine the charge for keyL and return True.
            If none of them has the charge defined, return False.
            """
            l = states[i][keyL]
            site = sites[i]
            st_r = states[i + 1]
            ch_r = charges[i + 1]
            # charge rule: q_left - q_right + op_qtotal = Ws_qtotal
            Wq = Ws_qtotal[i]  # q_left - Ws_qtotal
            edges = self.graph[i][keyL]
            for keyR, ops in edges.items():
                r = st_r[keyR]
                qR = ch_r[r]
                if qR is not None:
                    op_qtotal = site.get_op(ops[0][0]).qtotal
                    charges[i][l] = Wq + qR - op_qtotal  # solve chargerule for q_left
                    break
            else:  # no break
                return False
            return True

        if not infinite and any([ch is None for ch in charges[-1]]):
            raise ValueError("can't determine all charges on the very right leg of the MPO!")

        max_checks = 1000  # Hard-coded since for a properly set-up MPO graph, this loop will
        # terminate after one iteration
        for _ in range(max_checks):
            repeat = False
            for i in reversed(range(L)):
                ch = charges[i]
                for keyL, l in states[i].items():
                    if ch[l] is None:
                        if not travel_q_RL(i, keyL):
                            repeat = True  # couldn't find it out.
            if not repeat:
                break
        else:  # no break
            raise ValueError("MPOGraph with dead ends: can't determine charges")
        # have all charges determined
        # convert to LegCharges
        legs = []
        for ch in charges:
            ch = chinfo.make_valid(ch)
            leg = npc.LegCharge.from_qflat(chinfo, ch, qconj=+1)
            legs.append(leg)
        if infinite:
            legs[-1] = legs[0]  # identical charges
        return legs, Ws_qtotal


class MPOEnvironment(BaseEnvironment):
    """Stores partial contractions of :math:`<bra|H|ket>` for an MPO `H`.

    The network for a contraction :math:`<bra|H|ket>` of an MPO `H` between two MPS looks like::

        |     .------>-M[0]-->-M[1]-->-M[2]-->- ...  ->--.
        |     |        |       |       |                 |
        |     |        ^       ^       ^                 |
        |     |        |       |       |                 |
        |     LP[0] ->-W[0]-->-W[1]-->-W[2]-->- ...  ->- RP[-1]
        |     |        |       |       |                 |
        |     |        ^       ^       ^                 |
        |     |        |       |       |                 |
        |     .------<-N[0]*-<-N[1]*-<-N[2]*-<- ...  -<--.

    We use the following label convention (where arrows indicate `qconj`)::

        |    .-->- vR           vL ->-.
        |    |                        |
        |    LP->- wR           wL ->-RP
        |    |                        |
        |    .--<- vR*         vL* -<-.

    See :class:`BaseEnvironment` for further details.

    Parameters
    ----------
    bra : :class:`~tenpy.networks.mps.MPS`
        The MPS to project on. Should be given in usual 'ket' form;
        we call `conj()` on the matrices directly.
    H : :class:`~tenpy.networks.mpo.MPO`
        The MPO sandwiched between `bra` and `ket`.
        Should have 'IdL' and 'IdR' set on the first and last bond.
    ket : :class:`~tenpy.networks.mpo.MPS`
        The MPS on which `H` acts. May be identical with `bra`.
    **init_env_data :
        Further keyword arguments with initialization data, as returned by
        :meth:`get_initialization_data`.
        See :meth:`init_first_LP_last_RP` for details on these parameters.

    Attributes
    ----------
    H : :class:`~tenpy.networks.mpo.MPO`
        The MPO sandwiched between `bra` and `ket`.
    """

    def __init__(self, bra, H, ket, cache=None, **init_env_data):
        self.H = H
        super().__init__(bra, ket, cache, **init_env_data)
        self.dtype = np.result_type(bra.dtype, ket.dtype, H.dtype)

    def init_first_LP_last_RP(self,
                              init_LP=None,
                              init_RP=None,
                              age_LP=0,
                              age_RP=0,
                              start_env_sites=None):
        """(Re)initialize first LP and last RP from the given data.

        If `init_LP` and `init_RP` are not given, we try to find sensible initial values.
        Dummy environments can by built with :meth:`init_LP` and :meth:`init_RP`, especially
        for **finite** MPS.

        For **infinite** MPS, we try to converge the environments with one of two methods:

        - If `start_env_sites` is given as an integer, contract that many sites into the
          environment from the given `init_LP` and `init_RP` or new trivial environments built
          with :meth:`init_LP` / :meth:`init_RP`.
        - If `start_env_sites` is None, and :attr:`bra` is :attr:`ket`,
          get `init_LP` and `init_RP` with :meth:`MPOTransferMatrix.find_init_LP_RP`.

        Parameters
        ----------
        init_LP, init_RP: ``None`` | :class:`~tenpy.linalg.np_conserved.Array`
            Initial very left part ``LP`` and very right part ``RP``.
            If ``None``, try to build (and converge) them as described above.
        age_LP, age_RP : int
            The number of physical sites involved into the contraction of `init_LP` and `init_RP`.
        start_env_sites : int | None
            Number of sites over which to converge the environment for infinite systems.
            See above.
        """
        if not self.finite  and (init_LP is None or init_RP is None) and \
                start_env_sites is None and self.bra is self.ket:
            norm_err = np.linalg.norm(self.ket.norm_test())
            if norm_err > 1.e-10:
                warnings.warn("call psi.canonical_form() to regenerate MPO environments from psi"
                              f" with current norm error {norm_err:.2e}")
                self.ket.canonical_form()
            env_data = MPOTransferMatrix.find_init_LP_RP(self.H, self.ket, 0, self.L - 1)
            init_LP = env_data['init_LP']
            init_RP = env_data['init_RP']
            start_env_sites = 0
        if start_env_sites is None:
            start_env_sites = 0 if self.finite else self.L
        if self.finite and start_env_sites != 0:
            warnings.warn("setting `start_env_sites` to 0 for finite MPS")
            start_env_sites = 0
        init_LP, init_RP = self._check_compatible_legs(init_LP, init_RP, start_env_sites)
        if self.ket.bc == 'segment' and (init_LP is None or init_RP is None):
            raise ValueError("Environments with segment b.c. need explicit environments!")
        super().init_first_LP_last_RP(init_LP, init_RP, age_LP, age_RP, start_env_sites)

    def _check_compatible_legs(self, init_LP, init_RP, start_env_sites):
        if init_LP is not None:
            try:
                i = -start_env_sites
                init_LP.get_leg('wR').test_contractible(self.H.get_W(i).get_leg('wL'))
            except ValueError:
                warnings.warn("dropping `init_LP` with incompatible MPO legs")
                init_LP = None
        if init_RP is not None:
            try:
                j = self.L - 1 + start_env_sites
                init_RP.get_leg('wL').test_contractible(self.H.get_W(j).get_leg('wR'))
            except ValueError:
                warnings.warn("dropping `init_RP` with incompatible MPO legs")
                init_RP = None
        return super()._check_compatible_legs(init_LP, init_RP, start_env_sites)

    def test_sanity(self):
        """Sanity check, raises ValueErrors, if something is wrong."""
        assert (self.bra.finite == self.ket.finite == self.H.finite == self.finite)
        # check that the physical legs are contractable
        for b_s, H_s, k_s in zip(self.bra.sites, self.H.sites, self.ket.sites):
            b_s.leg.test_equal(k_s.leg)
            b_s.leg.test_equal(H_s.leg)
        assert any(key in self.cache for key in self._LP_keys)
        assert any(key in self.cache for key in self._RP_keys)

    def init_LP(self, i, start_env_sites=0):
        r"""Build an initial left part ``LP``.

        For `start_env_sites` > 0, make the assumptions that `bra` is the same as `ket`
        and in canonical form, and that H is a Hamiltonian with the following block-form
        (up to a permutation of MPO indices; this is the case for any model defined in TeNPy),

        .. math ::

            W = \begin{pmatrix} 1 & C & D  \\
                                0 & A & B  \\
                                0 & 0 & 1  \end{pmatrix}

        Given that, we can converge the environment even in the thermodynamic limit:
        ``LP[IdL, :, :]`` just contains the energy for the left part of the Hamiltonian,
        contributing just a constant we can ignore (since we only look at relative energies)
        ``LP[IdR, :, :] = eye(:, :)`` is just the MPS environment.
        The remaining part is the harder one: we need to converge $C + CA + CAA + CAAA + ... $
        sandwiched between the MPS. However, H often has finite range,
        which makes `A` nil-potent, such that we only need to contract the environment a few times
        from the left.

        .. todo ::
            Right now, for infinite/long range it just limits the number of iterations.
            In general, we could calculate the exact $X = C + CA + CAA +...$ with the
            geometric series by solving the set of linear equation $ X(1-A) = C$ for X,
            (and analogously $(1-A)X = B$ for the right environment `RP`).

        Parameters
        ----------
        i : int
            Build ``LP`` left of site `i`.
        start_env_sites : int
            How many sites to contract to converge the `init_LP`; the initial `age_LP`.

        Returns
        -------
        init_LP : :class:`~tenpy.linalg.np_conserved.Array`
            Environment left of site `i` with labels ``'vR*', 'wR', 'vR'``.
        """
        i0 = i - start_env_sites
        IdL = self.H.get_IdL(i0)
        if IdL is None:
            raise RuntimeError(f'Need to set IdL at i0={i0} for the MPO self.H')
        init_LP = super().init_LP(i0, 0)
        leg_mpo = self.H.get_W(i0).get_leg('wL').conj()
        init_LP = init_LP.add_leg(leg_mpo, IdL, axis=1, label='wR')
        for j in range(i0, i):
            init_LP = self._contract_LP(j, init_LP)
        return init_LP

    def init_RP(self, i, start_env_sites=0):
        """Build initial right part ``RP`` for an MPS/MPOEnvironment.

        Parameters
        ----------
        i : int
            Build ``RP`` right of site `i`.
        start_env_sites : int
            How many sites to contract to converge the `init_RP`; the initial `age_RP`.

        Returns
        -------
        init_RP : :class:`~tenpy.linalg.np_conserved.Array`
            Environment right of site `i` with labels ``'vL*', 'wL', 'vL'``.
        """
        i0 = i + start_env_sites
        IdR = self.H.get_IdR(i0)
        if IdR is None:
            raise RuntimeError(f'Need to set IdR at i0={i0} for the MPO self.H')
        init_RP = super().init_RP(i0, 0)
        leg_mpo = self.H.get_W(i0).get_leg('wR').conj()
        init_RP = init_RP.add_leg(leg_mpo, IdR, axis=1, label='wL')
        for j in range(i0, i, -1):
            init_RP = self._contract_RP(j, init_RP)
        return init_RP

    def get_LP(self, i, store=True):
        """Calculate LP at given site from nearest available one (including `i`).

        The returned ``LP_i`` corresponds to the following contraction,
        where the M's and the N's are in the 'A' form::

            |     .-------M[0]--- ... --M[i-1]--->-   'vR'
            |     |       |             |
            |     LP[0]---W[0]--- ... --W[i-1]--->-   'wR'
            |     |       |             |
            |     .-------N[0]*-- ... --N[i-1]*--<-   'vR*'


        Parameters
        ----------
        i : int
            The returned `LP` will contain the contraction *strictly* left of site `i`.
        store : bool
            Whether to store the calculated `LP` in `self` (``True``) or discard them (``False``).

        Returns
        -------
        LP_i : :class:`~tenpy.linalg.np_conserved.Array`
            Contraction of everything left of site `i`,
            with labels ``'vR*', 'wR', 'vR'`` for `bra`, `H`, `ket`.
        """
        # actually same as MPSEnvironment, just updated the labels in the doc string.
        return super().get_LP(i, store)

    def get_RP(self, i, store=True):
        """Calculate RP at given site from nearest available one (including `i`).

        The returned ``RP_i`` corresponds to the following contraction,
        where the M's and the N's are in the 'B' form::

            |     'vL'  ->---M[i+1]-- ... --M[L-1]----.
            |                |              |         |
            |     'wL'  ->---W[i+1]-- ... --W[L-1]----RP[-1]
            |                |              |         |
            |     'vL*' -<---N[i+1]*- ... --N[L-1]*---.

        Parameters
        ----------
        i : int
            The returned `RP` will contain the contraction *strictly* right of site `i`.
        store : bool
            Whether to store the calculated `RP` in `self` (``True``) or discard them (``False``).

        Returns
        -------
        RP_i : :class:`~tenpy.linalg.np_conserved.Array`
            Contraction of everything right of site `i`,
            with labels ``'vL*', 'wL', 'vL'`` for `bra`, `H`, `ket`.
        """
        # actually same as MPSEnvironment, just updated the labels in the doc string.
        return super().get_RP(i, store)

    def full_contraction(self, i0):
        """Calculate the energy by a full contraction of the network.

        The full contraction of the environments gives the value
        ``<bra|H|ket> `` ignoring the :attr:`~tenpy.networks.mps.MPS.norm` of the `bra` and `ket`,
        i.e. the total energy (even if bra and ket are not normalized).
        For this purpose, this function contracts ``get_LP(i0+1, store=False)`` and
        ``get_RP(i0, store=False)`` with appropriate singular values in between.

        Parameters
        ----------
        i0 : int
            Site index.
        """
        # same as MPSEnvironment.full_contraction, but also contract 'wL' with 'wR'
        LP, RP = self._full_contraction_LP_RP(i0)
        res = npc.inner(LP, RP, axes=[['vR*', 'wR', 'vR'], ['vL*', 'wL', 'vL']], do_conj=False)
        if self.H.explicit_plus_hc:
            res = res + np.conj(res)
        return res

    def _contract_LP(self, i, LP):
        """Contract LP with the tensors on site `i` to form ``self._LP[i+1]``"""
        # same as MPSEnvironment._contract_LP, but also contract with `H.get_W(i)`
        LP = npc.tensordot(LP, self.ket.get_B(i, form='A'), axes=('vR', 'vL'))
        LP = npc.tensordot(self.H.get_W(i), LP, axes=(['p*', 'wL'], ['p', 'wR']))
        axes = (self.bra._get_p_label('*') + ['vL*'], self.ket._p_label + ['vR*'])
        # for a usual MPS, axes = (['p*', 'vL*'], ['p', 'vR*'])
        LP = npc.tensordot(self.bra.get_B(i, form='A').conj(), LP, axes=axes)
        return LP  # labels 'vR*', 'wR', 'vR'

    def _contract_RP(self, i, RP):
        """Contract RP with the tensors on site `i` to form ``self._RP[i-1]``"""
        # same as MPSEnvironment._contract_RP, but also contract with `H.get_W(i)`
        RP = npc.tensordot(self.ket.get_B(i, form='B'), RP, axes=('vR', 'vL'))
        RP = npc.tensordot(RP, self.H.get_W(i), axes=(['p', 'wL'], ['p*', 'wR']))
        axes = (self.ket._p_label + ['vL*'], self.ket._get_p_label('*') + ['vR*'])
        # for a usual MPS, axes = (['p', 'vL*'], ['p*', 'vR*'])
        RP = npc.tensordot(RP, self.bra.get_B(i, form='B').conj(), axes=axes)
        return RP  # labels 'vL', 'wL', 'vL*'

    def _contract_LHeff(self, i, label_p='p0', pipe=None):
        LP = self.get_LP(i)
        p, ps = label_p, label_p + '*'
        W = self.H.get_W(i).replace_labels(['p', 'p*'], [p, ps])
        LHeff = npc.tensordot(LP, W, axes=['wR', 'wL'])
        if pipe is None:
            pipe = LHeff.make_pipe(['vR*', p], qconj=+1)

        LHeff = LHeff.combine_legs([['vR*', p], ['vR', ps]],
                                   pipes=[pipe, pipe.conj()],
                                   new_axes=[0, 2])
        return LHeff

    def _contract_RHeff(self, i, label_p='p1', pipe=None):
        RP = self.get_RP(i)
        p, ps = label_p, label_p + '*'
        W = self.H.get_W(i).replace_labels(['p', 'p*'], [p, ps])
        RHeff = npc.tensordot(W, RP, axes=['wR', 'wL'])
        if pipe is None:
            pipe = RHeff.make_pipe([p, 'vL*'], qconj=-1)
        RHeff = RHeff.combine_legs([[p, 'vL*'], [ps, 'vL']],
                                   pipes=[pipe, pipe.conj()],
                                   new_axes=[2, 1])
        return RHeff

    def _to_valid_index(self, i):
        """Make sure `i` is a valid index (depending on `finite`)."""
        if not self.finite:
            return i % self.L
        if i < 0:
            i += self.L
        if i >= self.L or i < 0:
            raise KeyError("i = {0:d} out of bounds for finite MPS".format(i))
        return i


class MPOTransferMatrix(NpcLinearOperator):
    """Transfermatrix of a Hamiltonian-like MPO sandwiched between canonicalized MPS.

    Given an MPS in canonical form, this class helps to find the correct initial MPO environment
    on the left or right by diagonalizing the transfer matrix.
    This is only needed for *infinite* range Hamiltonians; for finite range you can just use
    :meth:`MPOEnvironment.init_first_LP_last_RP` with ``start_env_sites=H.max_range``.
    This class **assumes** that `H` is the sum of local terms such that the transfer matrix has
    a Jordan Block form when the MPO leg is divided into :attr:`MPO.IdL`, :attr:`MPO.IdR` and the
    rest.

    Parameters
    ----------
    H : :class:`~tenpy.networks.mpo.MPO`
        The MPO sandwiched between `psi`.
        Should have 'IdL' and 'IdR'.
    psi : :class:`~tenpy.networks.mps.MPS`
        The MPS to project on. Should be given in usual 'ket' form;
        we call `conj()` on the matrices directly.
    transpose : bool
        Whether `self.matvec` acts on `RP` (``False``) or `LP` (``True``).
    guess : :class:`~tenpy.linalg.np_conserved.Array`
        Initial guess for the converged environment.

    Attributes
    ----------
    transpose : bool
        Whether `self.matvec` acts on `RP` (``True``) or `LP` (``False``).
    dtype :
        Common dtype of `H` and `psi`.
    IdL, IdR : int
        Indices of the MPO leg between unit cells, where only identities are to the left/right.
    _M, _M_conj, _W : list of :class:`~tenpy.linalg.np_conserved.Array`
        Tensors to be contracted into `vec` in :meth:`matvec`.
    guess : :class:`~tenpy.linalg.np_conserved.Array`
        Initial guess as npc Array.
    flat_linop : :class:`~tenpy.linalg.sparse.FlatLinearOperator`
        Wrapper to allow calling scipy sparse functions.
    flat_guess :
        Initial guess suitable for `flat_linop` in non-tenpy form.
    """
    def __init__(self, H, psi, transpose=False, guess=None, _subtraction_gauge='rho'):
        if psi.finite or H.bc != 'infinite':
            raise ValueError("Only makes sense for infinite MPS")
        self.L = lcm(H.L, psi.L)
        if np.linalg.norm(psi.norm_test()) > 1.e-10:
            raise ValueError("psi should be in canonical form!")
        if psi._p_label != ['p']:
            raise NotImplementedError("What would the MPO act on...?")
        self.dtype = dtype = np.promote_types(psi.dtype, H.dtype)
        self.transpose = transpose
        self._M = []
        self._M_conj = []
        self._W = []
        self.IdL = H.get_IdL(0)
        self.IdR = H.get_IdR(-1)  # on bond between MPS unit cells
        if self.IdL is None or self.IdR is None:
            raise ValueError("MPO needs to have structure with IdL/IdR")
        wL = H.get_W(0).get_leg('wL')
        wR = wL.conj()
        S = psi.get_SL(0)
        if not transpose:  # right to left
            vR = psi.get_B(psi.L-1, 'B').get_leg('vR')
            if isinstance(S, npc.Array):
                rho = npc.tensordot(S, S.conj(), axes=['vL', 'vL*'])
            else:
                S2 = S**2
                rho = npc.diag(S2, vR, labels=['vR', 'vR*'])

            self.acts_on = ['vL', 'wL', 'vL*']  # vec: vL wL vL*

            for i in reversed(range(self.L)):
                # optimize: transpose arrays to mostly avoid it in matvec
                B = psi.get_B(i, 'B').astype(dtype, False)
                self._M.append(B.transpose(['vL', 'p', 'vR']))
                self._W.append(H.get_W(i).transpose(['p*', 'wR', 'p', 'wL']).astype(dtype, False))
                self._M_conj.append(B.conj().itranspose(['vR*', 'p*', 'vL*']))

            #vR = self._M[0].get_leg('vR')
            self._chi0 = chi0 = vR.ind_len
            eye_R = npc.diag(1., vR.conj(), dtype=dtype, labels=['vL', 'vL*'])
            self._E_shift = eye_R.add_leg(wL, self.IdL, axis=1, label='wL')  # vL wL vL*
            self._proj_trace = self._E_shift.conj().iset_leg_labels(['vR', 'wR', 'vR*']) / chi0
            self._proj_norm = eye_R.add_leg(wL, self.IdR, axis=1, label='wL').conj()  # vL* wL* vL
            self._proj_rho = rho.add_leg(wR, self.IdL, axis=1, label='wR')  # vR wR vR*
        else:  # left to right
            vL = psi.get_B(0, 'A').get_leg('vL')
            if isinstance(S, npc.Array):
                rho = npc.tensordot(S.conj(), S, axes=['vR*', 'vR'])
            else:
                S2 = S**2
                rho = npc.diag(S2, vL.conj(), labels=['vL*', 'vL'])

            self.acts_on = ['vR*', 'wR', 'vR']  # labels of the vec

            for i in range(self.L):
                A = psi.get_B(i, 'A').astype(dtype, False)
                self._M.append(A.transpose(['vL', 'p', 'vR']))
                self._W.append(H.get_W(i).transpose(['wR', 'p', 'wL', 'p*']).astype(dtype, False))
                self._M_conj.append(A.conj().itranspose(['vR*', 'p*', 'vL*']))

            #vL = self._M[0].get_leg('vL')
            self._chi0 = chi0 = vL.ind_len
            eye_L = npc.diag(1., vL, dtype=dtype, labels=['vR*', 'vR'])
            self._E_shift = eye_L.add_leg(wR, self.IdR, axis=1, label='wR')  # vR* wR vR
            self._proj_trace = self._E_shift.conj().iset_leg_labels(['vL*', 'wL', 'vL']) / chi0
            self._proj_norm = eye_L.add_leg(wR, self.IdL, axis=1, label='wR').conj()  # vR wR* vR*
            self._proj_rho = rho.add_leg(wL, self.IdR, axis=1, label='wL')  # vL* wL vL
        if _subtraction_gauge == 'trace':
            self._proj_subtr = self._proj_trace
        elif _subtraction_gauge == 'rho':
            self._proj_subtr = self._proj_rho
        else:
            raise ValueError(f"unknown _subtraction_gauge={_subtraction_gauge!r}")
        # check guess for correctness
        if guess is not None:
            try:
                if not transpose:
                    guess.get_leg('wL').test_equal(wL)
                    guess.get_leg('vL').test_contractible(vR)
                    guess.get_leg('vL*').test_equal(vR)
                else:
                    guess.get_leg('wR').test_equal(wR)
                    guess.get_leg('vR').test_contractible(vL)
                    guess.get_leg('vR*').test_equal(vL)
            except ValueError:
                logger.warning("dropping guess for MPOTransferMatrix with incompatible legs")
                guess = None
        if guess is None:
            if not transpose:
                guess = eye_R.add_leg(wL, self.IdR, axis=1, label='wL')  # vL wL vL*
            else:
                guess = eye_L.add_leg(wR, self.IdL, axis=1, label='wR')  # vR* wR vR
            # no need to _project: E = 0
        else:
            if not transpose:
                guess = guess.transpose(['vL', 'wL', 'vL*'])  # copy!
            else:
                guess = guess.transpose(['vR*', 'wR', 'vR'])  # copy!
            self._project(guess)
        self.guess = guess
        self.flat_linop, self.flat_guess = FlatLinearOperator.from_guess_with_pipe(self.matvec,
                                                                                   self.guess,
                                                                                   dtype=dtype)
        self._explicit_plus_hc = H.explicit_plus_hc

    def matvec(self, vec, project=True):
        """One matvec-operation.

        Parameters
        ----------
        project : bool
            If True, project away the trace of the "IdL" part (transpose=False)
            or "IdR" part (transpose=True), respectively, to transform the Jordan-Block structure
            into something that is translation invariant.
        """
        if not self.transpose:  # right to left
            vec.itranspose(['vL', 'wL', 'vL*'])  # shouldn't do anything
            for Bc, W, B in zip(self._M_conj, self._W, self._M):
                # vec: vL wL vL*
                vec = npc.tensordot(B, vec, axes=['vR', 'vL'])  # vL p wL vL*
                vec = npc.tensordot(vec, W, axes=[['p', 'wL'], ['p*', 'wR']])  # vL vL* p wL
                vec = npc.tensordot(vec, Bc, axes=[['vL*', 'p'], ['vR*', 'p*']])  # vL wL vL*
        else:
            vec.itranspose(['vR*', 'wR', 'vR'])  # shouldn't do anything
            for Ac, W, A in zip(self._M_conj, self._W, self._M):
                vec = npc.tensordot(vec, A, axes=['vR', 'vL'])  # vR* wR p vR
                vec = npc.tensordot(W, vec, axes=[['wL', 'p*'], ['wR', 'p']])  # wR p vR* vR
                vec = npc.tensordot(Ac, vec, axes=[['p*', 'vL*'], ['p', 'vR*']])  # vR* wR vR
        if project:
            self._project(vec)
        return vec

    def _project(self, vec):
        """Project out additive energy part from vec."""
        if not self.transpose: # Acts to the right, T * RP = RP + e_R * I
            vec.itranspose(['vL', 'wL', 'vL*'])  # shouldn't do anything
            E = npc.inner(vec, self._proj_subtr, axes=[['vL', 'wL', 'vL*'], ['vR', 'wR', 'vR*']])
            vec -= self._E_shift * E
        else: # Acts to the left, LP * T = LP + e_L * I
            vec.itranspose(['vR*', 'wR', 'vR'])  # shouldn't do anything
            E = npc.inner(vec, self._proj_subtr, axes=[['vR*', 'wR', 'vR'], ['vL*', 'wL', 'vL']])
            vec -= self._E_shift * E

    def dominant_eigenvector(self, **kwargs):
        """Find dominant eigenvector of self using :mod:`scipy.sparse`.

        Parameters
        ----------
        **kwargs :
            Keyword arguments for :meth:`~tenpy.linalg.sparse.FlatLinearOperator.eigenvectors`.

        Returns
        -------
        val : float
            Eigenvalue for the transfer matrix; should be (very) close to 1.
        vec :
            Eigenvector to be used as initial LP/RP for an :class:`MPOEnvironment`.
        """
        if 'v0_npc' not in kwargs:
            kwargs.setdefault('v0', self.flat_guess)
        vals, vecs = self.flat_linop.eigenvectors(**kwargs)
        val = vals[0]
        v0 = vecs[0]
        v0 = v0.split_legs()
        norm = npc.inner(self._proj_norm, v0, axes='range', do_conj=False) / self._chi0
        return val, v0 / norm

    def energy(self, dom_vec):
        """Given the dominant eigenvector, calculate the energy per MPS site.

        **Assumes** that `dominant_vec` is the result of :meth:`dominant_eigenvector`.

        Returns
        -------
        energy : float
            Energy *per site* of the MPS.
        """
        if not self.transpose:
            axes= (['vL', 'wL', 'vL*'], ['vR', 'wR', 'vR*'])
        else:
            axes= (['vR*', 'wR', 'vR'], ['vL*', 'wL', 'vL'])
        E0 = npc.inner(dom_vec, self._proj_rho, axes)
        vec = self.matvec(dom_vec, project=False)
        E = npc.inner(vec, self._proj_rho, axes)
        E = (E - E0) / self.L
        if self._explicit_plus_hc:
            E = np.real(E + np.conj(E))
        return E

    @classmethod
    def find_init_LP_RP(cls,
                        H,
                        psi,
                        first=0,
                        last=None,
                        guess_init_env_data=None,
                        calc_E=False,
                        tol_ev0=1.e-8,
                        _subtraction_gauge='rho',
                        **kwargs):
        """Find the initial LP and RP.

        Parameters
        ----------
        H, psi :
            MPO and MPS, see class docstring.
        first, last : int
            Indices to the left/right of which to extract the environments.
        calc_E : bool
            Wether to calculate and return the energy.
        tol_ev0 : float
            Tolerance to trigger a warning about non-unit eigenvalue.
        guess : None | dict
            Possible `init_env_data` with the guess/result of DMRG updates.
            If some legs are incompatible, trigger a warning and ignore.
        _subtraction_gauge : string
            How the additive part of the generalized eigenvector is subtracted out.
            Possible values are 'rho' and 'trace'; see documentation for MPOTransferMatrix
            for more details.
        **kwargs :
            Further keyword arguments for
            :meth:`~tenpy.linalg.sparse.FlatLinearOperator.eigenvectors`.

        Returns
        -------
        init_env_data : dict
            Dictionary with `init_LP` and `init_RP` that can be given to :class:`MPOEnvironment`.
        E : float
            Energy per site. Only returned if `calc_E` is True.
        eps : float
            The contraction of ``<LP |SS|RP>`` for the environment
        """
        # first right to left
        envs = []
        Es = []
        if guess_init_env_data is None:
            guess_init_env_data = {}
        for transpose in [False, True]:
            guess = guess_init_env_data.get('init_LP' if transpose else 'init_RP', None)
            TM = cls(H, psi, transpose=transpose, guess=guess, _subtraction_gauge=_subtraction_gauge)
            val, vec = TM.dominant_eigenvector(**kwargs)
            if abs(1. - val) > tol_ev0:
                logger.warning("MPOTransferMatrix eigenvalue not 1: got %s", val)
            envs.append(vec)
            if calc_E:
                Es.append(TM.energy(vec)) #E_R, E_L
            L = TM.L
            del TM
        init_env_data = {'init_LP': envs[1], 'init_RP': envs[0], 'age_LP': 0, 'age_RP': 0}
        if first != 0 or (last is not None and last % L != L - 1):
            env = MPOEnvironment(psi, H, psi, **init_env_data)
            if first % L != 0:
                init_env_data['init_LP'] = env.get_LP(first, store=False)
            if last is not None and last % L != L - 1:
                init_env_data['init_RP'] = env.get_RP(last, store=False)
        if calc_E:
            # We need this for segment excitation energies.
            # TODO: this doesn't work for non-default first/last!?
            if first != 0 or last is not None:
                assert (last + 1) % L == first % L, "Need to have an integer number of unit cells for the bond to be the same."
            SL = psi.get_SL(first)
            if not isinstance(SL, npc.Array):
                vL, vR = init_env_data['init_LP'].get_leg('vR').conj(), init_env_data['init_RP'].get_leg('vL').conj()
                SL = npc.diag(SL, vL, dtype=np.promote_types(psi.dtype, H.dtype), labels=['vL', 'vR'])
            E0 = npc.tensordot(init_env_data['init_LP'], SL, axes=(['vR'], ['vL']))
            E0 = npc.tensordot(E0, SL.conj(), axes=(['vR*'], ['vL*']))
            E0 = npc.tensordot(E0, init_env_data['init_RP'], axes=(['vR', 'wR', 'vR*'], ['vL', 'wL', 'vL*']))
            # E0 = LP * s^2 * RP on site 0
            return init_env_data, Es, E0
        # else:
        return init_env_data


def grid_insert_ops(site, grid):
    """Replaces entries representing operators in a grid of ``W[i]`` with npc.Arrays.

    Parameters
    ----------
    site : :class:`~tenpy.networks.site`
        The site on which the grid acts.
    grid : list of list of `entries`
        Represents a single matrix `W` of an MPO, i.e. the lists correspond to the legs
        ``'vL', 'vR'``, and entries to onsite operators acting on the given `site`.
        `entries` may be ``None``, :class:`~tenpy.linalg.np_conserved.Array`, a single string
        or of the form ``[('opname', strength), ...]``, where ``'opname'`` labels an operator in
        the `site`.

    Returns
    -------
    grid : list of list of {None | :class:`~tenpy.linalg.np_conserved.Array`}
        Copy of `grid` with entries ``[('opname', strength), ...]`` replaced by
        ``sum([strength*site.get_op('opname') for opname, strength in entry])``
        and entries ``'opname'`` replaced by ``site.get_op('opname')``.
    """
    new_grid = [None] * len(grid)
    for i, row in enumerate(grid):
        new_row = new_grid[i] = list(row)
        for j, entry in enumerate(new_row):
            if entry is None or isinstance(entry, npc.Array):
                continue
            if isinstance(entry, str):
                new_row[j] = site.get_op(entry)
            else:
                opname, strength = entry[0]
                res = strength * site.get_op(opname)
                for opname, strength in entry[1:]:
                    res = res + strength * site.get_op(opname)
                new_row[j] = res  # replace entry
                # new_row[j] = sum([strength*site.get_op(opname) for opname, strength in entry])
    return new_grid


def _calc_grid_legs_finite(chinfo, grids, Ws_qtotal, leg0):
    """Calculate LegCharges from `grids` for a finite MPO.

    This is the easier case. We just gauge the very first leg to the left to zeros, then all other
    charges (hopefully) follow from the entries of the grid.
    """
    if leg0 is None:
        if len(grids[0]) != 1:
            raise ValueError("finite MPO with len of first bond != 1")
        q = chinfo.make_valid()
        leg0 = npc.LegCharge.from_qflat(chinfo, [q], qconj=+1)
    legs = [leg0]
    for i, gr in enumerate(grids):
        gr_legs = [legs[-1], None]
        gr_legs = npc.detect_grid_outer_legcharge(gr,
                                                  gr_legs,
                                                  qtotal=Ws_qtotal[i],
                                                  qconj=-1,
                                                  bunch=False)
        legs.append(gr_legs[1].conj())
    return legs


def _calc_grid_legs_infinite(chinfo, grids, Ws_qtotal, leg0, IdL_0):
    """Calculate LegCharges from `grids` for an iMPO.

    Similar like :func:`_calc_grid_legs_finite`, but the hard case.
    Initially, we do not know all charges of the first leg; and they have to
    be consistent with the final leg.

    The way this works: gauge 'IdL' on the very left leg to 0,
    then gradually calculate the charges by going along the edges of the graph
    (maybe also over the iMPO boundary).

    When initializing from an MPO graph directly, use :meth:`MPOGraph._calc_legcharges` directly.
    """
    if leg0 is not None:
        # have charges of first leg: simple case, can use the _calc_grid_legs_finite version.
        legs = _calc_grid_legs_finite(chinfo, grids, Ws_qtotal, leg0)
        legs[-1].test_contractible(legs[0])  # consistent?
        return legs
    L = len(grids)
    chis = [len(g) for g in grids]
    charges = [[None] * chi for chi in chis]
    charges.append(charges[0])  # the *same* list is shared for 0 and -1.

    charges[0][IdL_0] = chinfo.make_valid(None)  # default charge = 0.

    for _ in range(1000 * L):  # I don't expect interactions with larger range than that...
        for i in range(L):
            grid = grids[i]
            QsL, QsR = charges[i:i + 2]
            for vL, row in enumerate(grid):
                qL = QsL[vL]
                if qL is None:
                    continue  # don't know the charge on the left yet
                for vR, op in enumerate(row):
                    if op is None:
                        continue
                    # calculate charge qR from the entry of the grid
                    qR = chinfo.make_valid(qL + op.qtotal - Ws_qtotal[i])
                    if QsR[vR] is None:
                        QsR[vR] = qR
                    elif np.any(QsR[vR] != qR):
                        raise ValueError("incompatible charges while creating the MPO")
        if not any(q is None for Qs in charges for q in Qs):
            break
    else:  # no `break` in the for loop, i.e. we are unable to determine all grid legcharges.
        # this should not happen (if we have no bugs), but who knows ^_^
        # if it happens, there might be unconnected parts in the graph
        raise ValueError("Can't determine LegCharge for the MPO")
    legs = [npc.LegCharge.from_qflat(chinfo, qflat, qconj=+1) for qflat in charges[:-1]]
    legs.append(legs[0])
    return legs


def _mpo_graph_state_order(key):
    """Key-function for sorting they `states` of an MPO Graph.

    For standard TeNPy MPOs we expect keys of the form
    ``'IdL'``, ``'IdR'``, ``(i, op_i, opstr)`` and recursively ``key + (j, op_j, opstr)``,
    (Note that op_j can be opstr if ``j-i >= L``.)
    For multi coupling terms keys have the form ``("left",i, op_i, opstr)``

    The goal is to ensure that standard TeNPy MPOs yield an upper-right W for the MPO.
    """
    if isinstance(key, tuple):
        if key[0] == "left":  #left states first
            return (-1, len(key)) + key[1:]
        elif key[0] == "right":  #right states afterwards
            return (1, -len(key)) + key[1:]
        return key
    if isinstance(key, str):
        if key == 'IdL':  # should be first
            return (-2, )
        if key == 'IdR':  # should be last
            return (2, )
        # fallback: compare strings
        return (0, key)
    return (0, str(key))

def _partition_W(W, IdL_L, IdR_L, IdL_R, IdR_R):
    """Split MPO into blocks with respect to standard upper triangular form.

    1 C D
    0 A B
    0 0 1

    """
    DL, DR, d, d = W.shape
    proj_L = np.ones(DL, dtype=np.bool_)
    proj_L[IdL_L] = False
    proj_L[IdR_L] = False
    proj_R = np.ones(DR, dtype=np.bool_)
    proj_R[IdL_R] = False
    proj_R[IdR_R] = False

    #Extract (A, B, C, D)
    D_npc = W.copy()
    D_npc.iproject([IdL_L, IdR_R], ['wL','wR'])
    D_npc = D_npc.squeeze() # remove dummy wL, wR legs
    C_npc = W.copy()
    C_npc.iproject([IdL_L, proj_R], ['wL','wR'])
    B_npc = W.copy()
    B_npc.iproject([proj_L, IdR_R], ['wL','wR'])
    A_npc = W.copy()
    A_npc.iproject([proj_L, proj_R], ['wL','wR'])
    return A_npc, B_npc, C_npc, D_npc

def _combine_npc(T1, T2, conj=True):
    """
    Assume that T1, T2 are (2,2) npc arrays with legs ('p', 'p*'). We want to put them together into a (4,4) npc array with
    legs ('(p0.p1)', '(p0*,p1*)').

    When you conjugate a npc tensor, the labels pick up a star (*) mod 2 (** = nothing). So if you use labels to refer to the
    legs, conjugation actually implies transposition at the same time. So below for T2, I relabel the p leg (after conjugation)
    to p1* so that we take the original p* leg to p1*.
    """
    T1 = T1.replace_labels(['p', 'p*'],['p0', 'p0*'])

    if conj:
        T2 = T2.conj().replace_labels(['p', 'p*'],['p1*', 'p1'])
    else:
        T2 = T2.replace_labels(['p', 'p*'],['p1', 'p1*'])

    T = npc.outer(T1, T2)
    T = T.combine_legs([['p0', 'p1'], ['p0*', 'p1*']], qconj=[T.get_leg('p0').qconj, T.get_leg('p0*').qconj]).replace_labels(['(p0.p1)', '(p0*.p1*)'], ['p', 'p*'])
    return T<|MERGE_RESOLUTION|>--- conflicted
+++ resolved
@@ -46,12 +46,8 @@
 
 from ..linalg import np_conserved as npc
 from ..linalg.sparse import NpcLinearOperator, FlatLinearOperator
-<<<<<<< HEAD
+from ..linalg.truncation import TruncationError, svd_theta, _machine_prec_trunc_par
 from .site import group_sites, Site, DoubledSite
-=======
-from ..linalg.truncation import TruncationError, svd_theta
-from .site import group_sites
->>>>>>> 81e6cf62
 from ..tools.string import vert_join
 from .mps import MPS as _MPS  # only for MPS._valid_bc
 from .mps import BaseEnvironment
@@ -59,11 +55,6 @@
 from ..tools.misc import to_iterable, add_with_None_0
 from ..tools.math import lcm
 from ..tools.params import asConfig
-<<<<<<< HEAD
-from ..algorithms.truncation import TruncationError, svd_theta, _machine_prec_trunc_par
-from ..algorithms import dmt_utils as dmt
-=======
->>>>>>> 81e6cf62
 
 __all__ = [
     'MPO', 'make_W_II', 'MPOGraph', 'MPOEnvironment', 'MPOTransferMatrix', 'grid_insert_ops'
@@ -1823,6 +1814,7 @@
 
         See documentation of `apply_zipup` for details
         """
+        from ..algorithms import dmt_utils as dmt # local import to avoid circular import
 
         dmt_params = options['dmt_params']
         trace_env = options.get('trace_env', None)

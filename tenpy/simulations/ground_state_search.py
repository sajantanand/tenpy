"""Simulations for ground state searches."""
# Copyright 2020-2021 TeNPy Developers, GNU GPLv3

import numpy as np
from pathlib import Path

from . import simulation
from ..tools import hdf5_io
from .simulation import *
from ..linalg import np_conserved as npc
from ..models.model import Model
from ..networks.mpo import MPOEnvironment, MPOTransferMatrix
from ..networks.mps import MPS, InitialStateBuilder
from ..algorithms.mps_common import ZeroSiteH
from ..algorithms.dmrg import TwoSiteDMRGEngine
from ..linalg import lanczos
from ..linalg.sparse import SumNpcLinearOperator
from ..tools.misc import find_subclass, to_iterable
from ..tools.params import asConfig

import copy

__all__ = simulation.__all__ + [
    'GroundStateSearch',
    'OrthogonalExcitations',
    'expectation_value_outside_segment_left',
    'expectation_value_outside_segment_right',
    'TopologicalExcitations',
    'ExcitationInitialState',
]


class GroundStateSearch(Simulation):
    """Simutions for variational ground state searches.

    Parameters
    ----------
    options : dict-like
        The simulation parameters. Ideally, these options should be enough to fully specify all
        parameters of a simulation to ensure reproducibility.

    Options
    -------
    .. cfg:config :: GroundStateSearch
        :include: Simulation
    """
    default_algorithm = 'TwoSiteDMRGEngine'
    default_measurements = Simulation.default_measurements + []

    def init_algorithm(self, **kwargs):
        """Initialize the algorithm.

        Options
        -------
        .. cfg:configoptions :: GroundStateSearch

            save_stats : bool
                Whether to include the `sweep_stats` and `update_stats` of the engine into the
                output.
        """
        super().init_algorithm(**kwargs)
        if self.options.get("save_stats", True):
            for name in ['sweep_stats', 'update_stats']:
                stats = getattr(self.engine, name, None)
                if stats is not None:
                    self.results[name] = stats

    def run_algorithm(self):
        E, psi = self.engine.run()
        self.results['energy'] = E

    def resume_run_algorithm(self):
        """Run the algorithm.

        Calls ``self.engine.run()``.
        """
        E, psi = self.engine.resume_run()
        self.results['energy'] = E


class OrthogonalExcitations(GroundStateSearch):
    """Find excitations by another GroundStateSearch orthogalizing against previous states.

    If the ground state is an infinite MPS, it is converted to `segment` boundary conditions
    at the beginning of this simulation.

    For finite systems, the first algorithm (say DMRG) run when switching the charge sector
    can be replaced by a normal DMRG run with a different intial state (in the desired sector).
    For infinite systems, the conversion to segment boundary conditions leads to a *different*
    state! Using the 'segment' boundary conditions, this class can e.g. study a single spin flip
    excitation in the background of the ground state, localized by the segment environments.

    Note that the segment environments are *soft* boundaries: the spin flip can be outside the
    segment where we vary the MPS tensors, as far as it is contained in the Schmidt states of the
    original ground state.

    Parameters
    ----------
    orthogonal_to : None | list
        States to orthogonalize against.
    gs_data : None | dict
        Data of the ground state which should be used instead of loading the date from
        :cfg:option:`OrthogonalExcitations.ground_state_filename`

    Options
    -------
    .. cfg:config :: OrthogonalExcitations
        :include: GroundStateSearch

        N_excitations : int
            Number of excitations to find.
            Don't make this too big, it's going to perform that many algorithm runs!

    Attributes
    ----------
    orthogonal_to : list
        States to orthogonalize against.
    excitations : list
        Tensor network states representing the excitations.
        The ground state in `orthogonal_to` is not included in the `excitations`.
        While being optimized, a state is saved as :attr:`psi` and not yet included in
        `excitations`.
    model_orig : :class:`~tenpy.models.model.Model`
        The original model before extracting the segment.
    ground_state_orig : :class:`~tenpy.networks.mps.MPS`
        The original ground state before extracting the segment.
    initial_state_seg :
        The initial state to be used in the segment: the ground state, but possibly perturbed
        and switched charge sector. Should be copied before modification.
    _gs_data : None | dict
        Only used to pass `gs_data` to :meth:`init_orthogonal_from_groundstate`;
        reset to `None` by the latter to allow to free memory.
    init_env_data : dict
        Initialization data for the :class:`~tenpy.networks.mpo.MPOEnvironment`.
        Passed to the algorithm class.
    initial_state_builder : None | :class:`~tenpy.networks.mps.MPS.InitialStateBuilder`
        Initialized after first call of :meth:`init_psi`,
        usually an :class:`ExcitationInitialState` instance.
    results : dict
        In addition to :attr:`~tenpy.simulations.simulation.Simulation.results`, it contains

            ground_state_energy : float
                Reference energy on the segment for the ground state up to an overall constant.
                Note that this is not just ``energy_density * L`` even for an originally
                translation invariant, infinite system, since terms crossing the boundaries
                need to be accounted for on both sides of the segment,
                and there can be an overall additive constant in the environments.
            excitations : list
                Tensor network states representing the excitations.
                Only defined if :cfg:option:`Simulation.save_psi` is True.
            excitation_energies : list of float
                Energies of the excited states *above* the reference `ground_state_energy`.
                These are well-defined, physical energies!
            segment_first_last : (int, int)
                First and last site of the segment extracted from the ground state.
                For finite MPS, this is usually just ``0, L-1``.

    """
    def __init__(self, options, *, orthogonal_to=None, gs_data=None, **kwargs):
        super().__init__(options, **kwargs)
        resume_data = kwargs.get('resume_data', {})
        if orthogonal_to is None and 'orthogonal_to' in resume_data:
            orthogonal_to = kwargs['resume_data']['orthogonal_to']
            self.options.touch('groundstate_filename')
        self.orthogonal_to = orthogonal_to
        self.excitations = resume_data.get('excitations', [])
        self.results['excitation_energies'] = []
        self.results['excitation_energies_MPO'] = []
        if self.options.get('save_psi', True):
            self.results['excitations'] = self.excitations
        self.init_env_data = {}
        self._gs_data = gs_data
        self.initial_state_builder = None

    def run(self):
        if self.orthogonal_to is None:
            self.init_orthogonal_from_groundstate()
        return super().run()

    def resume_run(self):
        if self.orthogonal_to is None:
            self.init_orthogonal_from_groundstate()
        return super().resume_run()

    def init_orthogonal_from_groundstate(self):
        """Initialize :attr:`orthogonal_to` from the ground state.

        Load the ground state and initialize the model from it.
        Calls :meth:`extract_segment`.

        An empty :attr:`orthogonal_to` indicates that we will :meth:`switch_charge_sector`
        in the first :meth:`init_algorithm` call.

        Options
        -------
        .. cfg:configoptions :: OrthogonalExcitations

            ground_state_filename :
                File from which the ground state should be loaded.
            orthogonal_norm_tol : float
                Tolerance how large :meth:`~tenpy.networks.mps.MPS.norm_err` may be for states
                to be added to :attr:`orthogonal_to`.
            apply_local_op: list | None
                If not `None`, use :meth:`~tenpy.networks.mps.MPS.apply_local_op` to change
                the charge sector compared to the ground state.
                Should have the form  ``[site1, operator1, site2, operator2, ...]``.
                with the operators given as strings (to be read out from the site class).
                Alternatively, use `switch_charge_sector`.
                `site#` are MPS indices in the *original* ground state, not the segment!
            switch_charge_sector : list of int | None
                If given, change the charge sector of the exciations compared to the ground state.
                Alternative to `apply_local_op` where we run a small zero-site diagonalization on
                the left-most bond in the desired charge sector to update the state.
            switch_charge_sector_site: int
                To the left of which site we switch charge sector.
                MPS index in the *original* ground state, not the segment!

        Returns
        -------
        gs_data : dict
            The data loaded from :cfg:option:`OrthogonalExcitations.ground_state_filename`.
        """
        gs_fn, gs_data = self._load_gs_data()
        gs_data_options = gs_data['simulation_parameters']
        # initialize original model with model_class and model_params from ground state data
        self.logger.info("initialize original ground state model")
        for key in gs_data_options.keys():
            if not isinstance(key, str) or not key.startswith('model'):
                continue
            if key not in self.options:
                self.options[key] = gs_data_options[key]
        self.init_model()
        self.model_orig = self.model

        # intialize original state
        self.ground_state_orig = psi0 = gs_data['psi']  # no copy!
        if np.linalg.norm(psi0.norm_test()) > self.options.get('orthogonal_norm_tol', 1.e-12):
            self.logger.info("call psi.canonical_form() on ground state")
            psi0.canonical_form()

        # extract segments if necessary; get `init_env_data`.
        resume_data = gs_data.get('resume_data', {})
        psi0_seg, write_back = self.extract_segment(psi0, self.model, resume_data)
        if write_back:
            self.write_back_environments(gs_data, gs_fn)
        self.results['segment_first_last'] = self.model.lat.segment_first_last

        # here, psi0_seg is the *unperturbed* ground state in the segment!
        self.get_reference_energy(psi0_seg)

        # switch_charge_sector defines `self.initial_state_seg`
        self.initial_state_seg, self.qtotal_diff = self.switch_charge_sector(psi0_seg)

        if any(self.qtotal_diff):
            self.orthogonal_to = []  # different charge sector
            # so orthogonal to gs due to charge conservation
        else:
            self.orthogonal_to = [psi0_seg]
        return gs_data

    def _load_gs_data(self):
        """Load ground state data from `ground_state_filename` or use simulation kwargs."""
        if self._gs_data is not None:
            gs_fn = None
            self.logger.info("use ground state data of simulation class arguments")
            gs_data = self._gs_data
            self._gs_data = None  # reset to None to potentially allow to free the memory
            # even though this can only work if the call structure is
            #      sim = OrthogonalExcitations(..., gs_data=gs_data)
            #      del gs_data
            #      with sim:
            #          sim.run()
        else:
            gs_fn = self.options['ground_state_filename']
            self.logger.info("loading ground state data from %s", gs_fn)
            gs_data = hdf5_io.load(gs_fn)
        return gs_fn, gs_data

    def extract_segment(self, psi0_orig, model_orig, resume_data):
        """Extract a finite segment from the original model and state.

        In case the original state is already finite, we might still extract a sub-segment
        (if `segment_first` and/or `segment_last` are given) or just use the full system.

        Defines :attr:`ground_state_seg` to be the ground state of the segment.
        Further :attr:`model` and :attr:`init_env_data` are extracted.

        Options
        -------
        .. cfg:configoptions :: OrthogonalExcitations

            segment_enlarge, segment_first, segment_last : int | None
                Arguments for :meth:`~tenpy.models.lattice.Lattice.extract_segment`.
                `segment_englarge` is only used for initially infinite ground states.
            write_back_converged_ground_state_environments : bool
                Only used for infinite ground states, indicating that we should write converged
                environments of the ground state back to `ground_state_filename`.
                This is an optimization if you intend to run another `OrthogonalExcitations`
                simulation in the future with the same `ground_state_filename`.
                (However, it is not faster when the simulations run at the same time; instead it
                might even lead to errors!)

        Parameters
        ----------
        psi0_orig : :class:`~tenpy.networks.mps.MPS`
            Original ground state.
        model_orig : :class:`~tenpy.models.model.MPOModel`
            Original model.
        resume_data : dict
            Possibly contains `init_env_data` with environments.

        Returns
        -------
        psi0_seg :
            Unperturbed ground state in the segment, against which to orthogonalize
            if we don't switch charge sector.
        write_back : bool
            Whether :meth:`write_back_environments` should be called.
        """
        if psi0_orig.bc == 'infinite':
            return self._extract_segment_from_infinite(psi0_orig, model_orig, resume_data)
        else:
            return self._extract_segment_from_finite(psi0_orig, model_orig)

    def _extract_segment_from_infinite(self, psi0_inf, model_inf, resume_data):
        enlarge = self.options.get('segment_enlarge', None)
        first = self.options.get('segment_first', 0)
        last = self.options.get('segment_last', None)
        write_back = self.options.get('write_back_converged_ground_state_environments', False)

        self.model = model_inf.extract_segment(first, last, enlarge)
        first, last = self.model.lat.segment_first_last

        if resume_data.get('converged_environments', False):
            self.logger.info("use converged environments from ground state file")
            env_data = resume_data['init_env_data']
            psi0_inf = resume_data.get('psi', psi0_inf)
            write_back = False
        else:
            self.logger.info("converge environments with MPOTransferMatrix")
            guess_init_env_data = resume_data.get('init_env_data', None)
            H = model_inf.H_MPO
            env_data = MPOTransferMatrix.find_init_LP_RP(H, psi0_inf, first, last,
                                                         guess_init_env_data)
        self.init_env_data = env_data
        ground_state_seg = psi0_inf.extract_segment(first, last)
        return ground_state_seg, write_back

    def _extract_segment_from_finite(self, psi0_fin, model_fin):
        first = self.options.get('segment_first', 0)
        last = self.options.get('segment_last', None)
        if first != 0 or last is not None:
            self.model = model_fin.extract_segment(first, last)
            first, last = self.model.lat.segment_first_last
            ground_state_seg = psi0_fin.extract_segment(first, last)
            env = MPOEnvironment(psi0_fin, self.model_orig.H_MPO, psi0_fin)
            self.init_env_data = env.get_initialization_data(first, last)
        else:
            last = psi0_fin.L - 1
            self.model = model_fin
            # always define `segment_first_last` to simplify measurments etc
            self.model.lat.segment_first_last = (first, last)
            ground_state_seg = psi0_fin
            self.init_env_data = {}
        return ground_state_seg, False

    def get_reference_energy(self, psi0_seg):
        """Obtain ground state reference energy.

        Excitation energies are full contractions of the MPOEnvironment with the environments
        defined in :attr:`init_env_data`.
        Hence, the reference energy is also the contraction of the `MPOEnvionment` on the segment.

        Parameters
        ----------
        psi0_seg : :class:`~tenpy.networks.msp.MPS`
            Ground state MPS on the segment, matching :attr:`init_env_data`.
        """
        # can't just use gs_data['energy'], since this is just energy density for infinite MPS
        self.logger.info("Calculate reference energy by contracting environments")
        env = MPOEnvironment(psi0_seg, self.model.H_MPO, psi0_seg, **self.init_env_data)
        E = env.full_contraction(0).real
        self.results['ground_state_energy'] = E
        return E

    def write_back_environments(self, gs_data, gs_fn):
        """Write converged environments back into the file with the ground state.

        Parameters
        ----------
        gs_data : dict
            Data loaded from the ground state file.
        gs_fn : str | None
            Filename where to save `gs_data`. Do nothing if `gs_fn` is None.
        """
        assert self.init_env_data, "should have been defined by extract_segment()"
        orig_fn = self.output_filename
        orig_backup_fn = self._backup_filename
        try:
            self.output_filename = Path(gs_fn)
            self._backup_filename = self.get_backup_filename(self.output_filename)

            resume_data = gs_data.setdefault('resume_data', {})
            init_env_data = resume_data.setdefault('init_env_data', {})
            init_env_data.update(self.init_env_data)
            if resume_data.get('converged_environments', False):
                raise ValueError(f"{gs_fn!s} already has converged environments!")
            resume_data['converged_environments'] = True
            resume_data['psi'] = gs_data['psi'] # could have been modified with canonical_form;
            # in any case that's the reference ground state we use now!

            self.logger.info("write converged environments back to ground state file")
            self.save_results(gs_data)  # safely overwrite old file
        finally:
            self.output_filename = orig_fn
            self._backup_filename = orig_backup_fn

    def init_state(self):
        """Initialize the state.

        Options
        -------
        .. cfg:configoptions :: OrthogonalExcitations

            initial_state_params : dict
                The initial state parameters, :cfg:config:`ExcitationInitialState` defined below.
        """
        # re-initialize even if we already have a psi!
        if self.initial_state_builder is None:
            builder_class = self.options.get('initial_state_builder_class',
                                             'ExcitationInitialState')
            params = self.options.subconfig('initial_state_params')
            Builder = find_subclass(InitialStateBuilder, builder_class)
            if issubclass(Builder, ExcitationInitialState):
                # incompatible with InitialStateBuilder: need to pass `sim` to __init__
                self.initial_state_builder = Builder(self, params)
            else:
                self.initial_state_builder = Builder(self.model.lat, params, self.model.dtype)

        self.psi = self.initial_state_builder.run()

        if self.options.get('save_psi', True):
            self.results['psi'] = self.psi

    def perturb_initial_state(self, psi, canonicalize=True):
        """(Slightly) perturb an initial state.

        This is used to make sure it's not completely orthogonal to previous orthogonal states
        anymore; otherwise the effective Hamiltonian would be exactly 0 and we get numerical noise
        as first guess afterwards.

        Parameters
        ----------
        psi : :class:`~tenpy.networks.mps.MPS`
            The state to be perturbed *in place*.

        Options
        -------
        .. cfg:configoptions :: OrthogonalExcitations

            initial_state_randomize_params : dict-like
                Parameters for the random unitary evolution used to perturb the state a little bit
                in :meth:`~tenpy.networks.mps.MPS.perturb`.
                In addition, to those parameters, we read out the arguments `close_1` for
                :meth:`~tenpy.networks.mps.MPS.perturb`.

        """
        randomize_params = self.options.subconfig('initial_state_randomize_params')
        close_1 = randomize_params.get('close_1', True)
        psi.perturb(randomize_params, close_1=close_1, canonicalize=True)

    def init_algorithm(self, **kwargs):
        kwargs.setdefault('orthogonal_to', self.orthogonal_to)
        resume_data = kwargs.setdefault('resume_data', {})
        resume_data['init_env_data'] = self.init_env_data
        super().init_algorithm(**kwargs)

    # group_sites_for_algorithm should be fine!

    def switch_charge_sector(self, psi0_seg):
        """Change the charge sector of `psi0_seg` and obtain `initial_state_seg`.

        Parameters
        ----------
        psi0_seg : :class:`~tenpy.networks.msp.MPS`
            (Unperturbed) ground state MPS on the segment.

        Returns
        -------
        initial_state_seg : :class:`~tenpy.networks.mps.MPS`
            Suitable initial state for first exciation run.  Might also be used for later
            initial states, see :meth:`ExcitationInitialState.from_orthogonal`.
        """
        apply_local_op = self.options.get("apply_local_op", None)
        switch_charge_sector = self.options.get("switch_charge_sector", None)
        if apply_local_op is None and switch_charge_sector is None:
            # don't switch charge sector
            # need to perturb psi0_seg to make sure we have some overlap with psi1, psi2
            # and that H_eff is not exactly zero on the initial state.
            psi = psi0_seg.copy()  # copy since we perturb it!
            initial_state_params = self.options.subconfig('initial_state_params')
            randomize_params = initial_state_params.subconfig('randomize_params')
            close_1 = initial_state_params.get('randomize_close_1', True)
            self.perturb_initial_state(psi)
            return psi, psi.chinfo.make_valid()  # no change in charges

        psi = psi0_seg.copy()  # might be necessary to orthogonalize against psi0_seg in the end
        qtotal_before = psi.get_total_charge()
        self.logger.info("Charges of the original segment: %r", list(qtotal_before))

        if apply_local_op is not None and switch_charge_sector is not None:
            # TODO: we can lift this restricition if we define whether `switch_charge_sector`
            # is *in addition* to apply_local_op or overall change in qtotal
            raise ValueError("Give only one of `switch_charge_sector` and `apply_local_op`")

        if apply_local_op:  # also nothing to do if apply_local_op=[]
            self._apply_local_op(psi, apply_local_op)

        if switch_charge_sector is not None:
            self._switch_charge_sector_with_glue(psi, switch_charge_sector)

        self.logger.info("call psi.canonical_form()")
        psi.canonical_form_finite()  # no need to update envs: keep no envs!
        # psi.segment_boundaries has trafo compared to `init_env_data`.

        qtotal_after = psi.get_total_charge()
        qtotal_diff = psi.chinfo.make_valid(qtotal_after - qtotal_before)
        self.logger.info("changed charge by %r compared to previous state", list(qtotal_diff))
        return psi, qtotal_diff


    def _apply_local_op(self, psi, apply_local_op):
        #apply_local_op should have the form [site1, op1, site2, op2, ...]
        assert len(apply_local_op) % 2 == 0
        self.logger.info("apply local operators (to switch charge sector)")
        first, last = self.results['segment_first_last']
        term = list(zip(apply_local_op[-1::-2], apply_local_op[-2::-2]))  # [(op, site), ...]
        for op, i in term:
            j = int(i)  # error for apply_local_op=["Sz", i, ...] instead of [i, "Sz", ...]
            j = j - first  # convert from original MPS index to segment MPS index
            if not 0 <= j < psi.L:
                raise ValueError(f"specified site {j:d} in segment = {i:d} in original MPS"
                                 "is not in segment [{first:d}, {last:d}]!")
        psi.apply_local_term(term, i_offset=-first, canonicalize=False)

    def _switch_charge_sector_with_glue(self, psi, qtotal_change):
        if psi.chinfo.qnumber == 0:
            raise ValueError("can't switch charge sector with trivial charges!")
        first, last = self.results['segment_first_last']
        # switch_charge_sector_site defaults to the center of the segment
        # indexed by *original* MPS index
        site = self.options.get("switch_charge_sector_site", psi.L // 2 + first) - first
        if not 0 <= site < psi.L:
            raise ValueError(f"specified site index {site + first:d} in original MPS ="
                             f"{site:d} in segment MPS is *not* in segment")
        env = MPOEnvironment(psi, self.model.H_MPO, psi, **self.init_env_data)
        LP = env.get_LP(site, store=False)
        RP = env._contract_RP(site, env.get_RP(site, store=False))
        # no need to save the environments: will anyways call `psi.canonical_form_finite()`.
        H0 = ZeroSiteH.from_LP_RP(LP, RP)
        if self.model.H_MPO.explicit_plus_hc:
            H0 = SumNpcLinearOperator(H0, H0.adjoint())
        vL, vR = LP.get_leg('vR').conj(), RP.get_leg('vL').conj()
        th0 = npc.Array.from_func(np.ones, [vL, vR],
                                  dtype=psi.dtype,
                                  qtotal=qtotal_change,
                                  labels=['vL', 'vR'])
        lanczos_params = self.options.subconfig('algorithm_params').subconfig('lanczos_params')
        _, th0, _ = lanczos.LanczosGroundState(H0, th0, lanczos_params).run()
        U, s, Vh = npc.svd(th0, inner_labels=['vR', 'vL'])
        psi.set_B(site-1, npc.tensordot(psi.get_B(site-1, 'A'), U, axes=['vR', 'vL']), form='A')
        psi.set_B(site, npc.tensordot(Vh, psi.get_B(site, 'B'), axes=['vR', 'vL']), form='B')
        psi.set_SL(site, s)

    def run_algorithm(self):
        N_excitations = self.options.get("N_excitations", 1)
        ground_state_energy = self.results['ground_state_energy']
        self.logger.info("reference ground state energy: %.14f", ground_state_energy)
        if ground_state_energy > - 1.e-7:
            # TODO can we fix all of this by using H -> H + E_shift |ortho><ortho| ?
            # the orthogonal projection does not lead to a different ground state!
            lanczos_params = self.engine.lanczos_params
            # [TODO] I was having issues where self.engine.diag_method isn't lanczos or E_shift isn't defined.
            if self.engine.diag_method == 'default': # SAJANT, 09/09/21
                self.engine.diag_method = 'lanczos'
            self.logger.info('Lanczos Params in run_algorithm: %r', lanczos_params)
            # When E_shift isn't specified, we get a None, which throws an error below.
            E_shift = lanczos_params['E_shift'] if lanczos_params['E_shift'] is not None else 0

            print("E_shift", E_shift)
            self.logger.info("Shifted ground state energy: %.14f", ground_state_energy + 0.5 * E_shift)

            if self.engine.diag_method != 'lanczos' or \
                    ground_state_energy + 0.5 * E_shift > 0:
                # the factor of 0.5 is somewhat arbitrary, to ensure that
                # also excitations have energy < 0
                print("lanczos_params['E_shift']:", lanczos_params['E_shift'])
                raise ValueError("You need to set use diag_method='lanczos' and small enough "
                                 f"lanczos_params['E_shift'] < {-2.* ground_state_energy:.2f}")

        # loop over excitations
        while len(self.excitations) < N_excitations:

            E, psi = self.engine.run()
            E_MPO = self.engine.env.full_contraction(0) # TODO: measure this while envs are still around?
            self.results['excitation_energies_MPO'].append(E_MPO - ground_state_energy)  # TODO: should be almost the same?!
            self.results['excitation_energies'].append(E - ground_state_energy)
            self.logger.info("excitation energy: %.14f", E - ground_state_energy)
            if np.linalg.norm(psi.norm_test()) > self.options.get('orthogonal_norm_tol', 1.e-12):
                self.logger.info("call psi.canonical_form() on excitation")
                psi.canonical_form_finite(envs_to_update=[self.engine.env])
            self.orthogonal_to.append(psi)  # in `orthogonal_to` we need the grouped, segment psi
            # but in `excitations` we want the "original", ungrouped, measurement psi
            psi_meas, _ = self.get_measurement_psi_model(psi, self.model)
            self.excitations.append(psi_meas)  # save in list of excitations
            if len(self.excitations) >= N_excitations:
                break

            self.make_measurements()
            self.logger.info("got %d excitations so far, proceeed to next excitation.\n%s",
                             len(self.excitations), "+" * 80)
            self.init_state()  # initialize a new state to be optimized
            self.init_algorithm()
        # done

    def resume_run_algorithm(self):
        """Not Implemented"""
        raise NotImplementedError("TODO")

    def prepare_results_for_save(self):
        results = super().prepare_results_for_save()
        if 'resume_data' in results:
            results['resume_data']['excitations'] = self.excitations
        return results


    def get_measurement_psi_model(self, psi, model):
        """Get psi for measurements.

        Sometimes, the `psi` we want to use for measurements is different from the one the
        algorithm actually acts on.
        Here, we split sites, if they were grouped in :meth:`group_sites_for_algorithm`.

        Parameters
        ----------
        psi :
            Tensor network; initially just ``self.psi``.
            The method should make a copy before modification.
        model :
            Model matching `psi` (in terms of indexing, MPS order, grouped sites, ...)
            Initially just ``self.model``.

        Returns
        -------
        psi :
            The psi suitable as argument for generic measurement functions.
        model :
            Model matching `psi` (in terms of indexing, MPS order, grouped sites, ...)

        Options
        -------
        .. cfg:configoptions :: OrthogonalExcitations

            measure_add_unitcells : int | (int, int) | None
                It can be a single value (default=0), or two separate values for left/right.
                For ``bc_MPS='finite'`` in the :attr`model_orig`, only 0 is allowed.
                `None` disables the feature, but this may cause measurment functions/results to
                have unexpected (or possibly wrong, if not accounted for) indexing.
        """
        psi, model = super().get_measurement_psi_model(psi, model)  # ungroup if necessary

        measure_add_unitcells = self.options.get('measure_add_unitcells', 0)
        if measure_add_unitcells is not None:
            first, last = self.results['segment_first_last']
            psi, meas_first, meas_last = psi.extract_enlarged_segment(self.ground_state_orig,
                                                                      self.ground_state_orig,
                                                                      first,
                                                                      last,
                                                                      measure_add_unitcells)
            key = 'measure_segment_first_last'
            if key not in self.results:
                self.results[key] = (meas_first, meas_last)
            else:
                assert self.results[key] == (meas_first, meas_last)
            model  = self.model_orig.extract_segment(meas_first, meas_last)
        return psi, model


def expectation_value_outside_segment_right(psi_segment, psi_R, ops, lat_segment, sites=None, axes=None):
    """Calculate expectation values outside of the segment to the right.

    Parameters
    ----------
    psi_S :
        Segment MPS.
    psi_R :
        Inifnite MPS on the right.
    lat_segment : :class:`~tenpy.models.lattice.Lattice`
        The lattice of the segment MPS. In particular, it should have `segment_first_last`
    ops, sites, axes:
        As for :meth:`~tenpy.networks.mps.MPS.expectation_value`.
        `sites` should only have values > 0, with 0 being the first site on the right of the
        segment. If `ops` is non-uniform, it is indexed as for `psi_R`.
    """
    # TODO move these functions to a different location in code?
    # TODO rigorous tests
    psi_S = psi_segment
    assert psi_S.bc == 'segment'
    if hasattr(lat_segment,"segment_first_last"):
        first, last = lat_segment.segment_first_last
    else:
        first, last = 0,lat_segment.N_sites - 1
    assert psi_S.L == last - first + 1
    shift = last + 1 # = first + psi_S.L = index in `sites` relative to MPS index of psi_R
    if sites is None:
        # one MPS unit cell plus partially filled if non-trivial `last`
        sites = np.arange(psi_R.L + (psi_R.L - last + 1 % psi_R.L if last % psi_R.L else 0))
    sites = [i + shift for i in sites]
    ops, sites, n, (op_ax_p, op_ax_pstar) = psi_R._expectation_value_args(ops, sites, axes)
    ax_p = ['p' + str(k) for k in range(n)]
    ax_pstar = ['p' + str(k) + '*' for k in range(n)]
    UL, VR = psi_S.segment_boundaries
    S = psi_S.get_SR(psi_S.L - 1)
    if VR is None:
        rho = npc.diag(S**2,
                        psi_S.get_B(psi_S.L - 1, None).get_leg('vR'),
                        labels=['vR', 'vR*'])
    else:
        rho = VR.scale_axis(S, 'vL')
        rho = npc.tensordot(rho.conj(), rho, axes=['vL*', 'vL'])
    E = []
    k = shift  # starting on that site
    for i in sorted(sites):
        assert k <= i
        while k < i:
            B = psi_R.get_B(k, form='B')
            rho = npc.tensordot(rho, B, ['vR', 'vL'])
            rho = npc.tensordot(B.conj(), rho, [['vL*', 'p*'] , ['vR*', 'p']])
            k += 1
        op = psi_R.get_op(ops, i)
        op = op.replace_labels(op_ax_p + op_ax_pstar, ax_p + ax_pstar)
        Bs = psi_R.get_B(i, form='B', label_p='0')
        for k in range(1, n):
            Bs = npc.tensordot(Bs, psi_R.get_B(i+k, 'B', label_p=str(k)), ['vR', 'vL'])
        C = npc.tensordot(op, Bs, axes=[ax_pstar, ax_p])
        C = npc.tensordot(rho, C, axes=['vR', 'vL'])
        E.append(npc.inner(Bs.conj(), C, axes=[['vL*'] + ax_pstar + ['vR*'],
                                                ['vR*'] + ax_p + ['vR']]))
    return np.real_if_close(E)


def expectation_value_outside_segment_left(psi_segment, psi_L, ops, lat_segment, sites=None, axes=None):
    """Calculate expectation values outside of the segment to the right.

    Parameters
    ----------
    psi_S :
        Segment MPS.
    psi_R :
        Inifnite MPS on the right.
    ops, sites, axes:
        As for :meth:`~tenpy.networks.mps.MPS.expectation_value`.
        `sites` should only have values < 0, with -1 being the first site on the left of the
        segment. If `ops` is non-uniform, it is indexed as for `psi_L`.
    """
    psi_S = psi_segment
    assert psi_S.bc == 'segment'
    if hasattr(lat_segment,"segment_first_last"):
        first, last = lat_segment.segment_first_last
    else:
<<<<<<< HEAD
        first, last = 0,lat_segment.N_sites - 1
=======
        first, last = 0, lat_segment.N_sites - 1
>>>>>>> 821f3bc6
    assert psi_S.L == last - first + 1
    shift = first  # = index in `sites` relative to MPS index of psi_R
    if sites is None:
        # one MPS unit cell plus partially filled if non-trivial `first`
        sites = np.arange(-psi_L.L - (first if first % psi_L.L else 0), 0)
    sites = [i + shift for i in sites]
    ops, sites, n, (op_ax_p, op_ax_pstar) = psi_L._expectation_value_args(ops, sites, axes)
    ax_p = ['p' + str(k) for k in range(n)]
    ax_pstar = ['p' + str(k) + '*' for k in range(n)]
    UL, VR = psi_S.segment_boundaries
    S = psi_S.get_SL(0)
    if UL is None:
        rho = npc.diag(S**2,
                       psi_S.get_B(0, None).get_leg('vL'),
                       labels=['vL', 'vL*'])
    else:
        rho = UL.scale_axis(S, 'vR')
        rho = npc.tensordot(rho, rho.conj(), axes=['vR', 'vR*'])
    E = []
    k = shift -1
    for i in sorted(sites, reverse=True):
        assert i <= k
        while k > i:
            A = psi_L.get_B(k, form='A')
            rho = npc.tensordot(A, rho, ['vR', 'vL'])
            rho = npc.tensordot(rho, A.conj(), [['p', 'vL*'] , ['p*', 'vR*']])
            k -= 1
        op = psi_L.get_op(ops, i)
        op = op.replace_labels(op_ax_p + op_ax_pstar, ax_p + ax_pstar)
        As = psi_L.get_B(i - (n-1), form='A', label_p='0')
        for k in range(1, n):
            As = npc.tensordot(As, psi_L.get_B(i - (n - 1) + k, 'A', label_p=str(k)), ['vR', 'vL'])
        C = npc.tensordot(op, As, axes=[ax_pstar, ax_p])
        C = npc.tensordot(C, rho, axes=['vR', 'vL'])
        E.append(npc.inner(As.conj(), C, axes=[['vL*'] + ax_pstar + ['vR*'],
                                                ['vL'] + ax_p + ['vL*']]))
    return np.real_if_close(E[::-1])


class TopologicalExcitations(OrthogonalExcitations):
    # TODO this is probably broken right now.
    # TODO adjust this to match OrthgonalExciations methods/arguments/return values again
    def init_orthogonal_from_groundstate(self):
        """Initialize :attr:`orthogonal_to` from the ground state.

        Load the ground state.
        If the ground state is infinite, call :meth:`extract_segment_from_infinite`.

        An empty :attr:`orthogonal_to` indicates that we will :meth:`switch_charge_sector`
        in the first :meth:`init_algorithm` call.

        Options
        -------
        .. cfg:configoptions :: OrthogonalExcitations

            left_BC_filename :
                File from which the ground state for left boundary should be loaded.
            right_BC_filename :
                File from which the ground state for right boundary should be loaded.
            orthogonal_norm_tol : float
                Tolerance how large :meth:`~tenpy.networks.mps.MPS.norm_err` may be for states
                to be added to :attr:`orthogonal_to`.
            segment_enlarge, segment_first, segment_last : int | None
                Only for initially infinite ground states.
                Arguments for :meth:`~tenpy.models.lattice.Lattice.extract_segment`.
            join_method: "average charge" | "most probable charge"
                Governs how the segements are joined.
            apply_local_op: dict | None
                If not `None`, apply :meth:`~tenpy.networks.mps.MPS.apply_local_op` with given
                keyword arguments to change the charge sector compared to the ground state.
                Alternatively, use `switch_charge_sector`.
            switch_charge_sector : list of int | None
                If given, change the charge sector of the exciations compared to the ground state.
                Alternative to `apply_local_op` where we run a small zero-site diagonalization on
                the left-most bond in the desired charge sector to update the state.
            write_back_converged_ground_state_environments : bool
                Only used for infinite ground states, indicating that we should write converged
                environments of the ground state back to `ground_state_filename`.
                This is an optimization if you intend to run another `OrthogonalExcitations`
                simulation in the future with the same `ground_state_filename`.
                (However, it is not faster when the simulations run at the same time; instead it
                might even lead to errors!)

        Returns
        -------
        data : dict
            The data loaded from :cfg:option:`OrthogonalExcitations.ground_state_filename`.
        """
        # TODO: allow to pass ground state data as kwargs to sim instead!
        left_fn = self.options['left_BC_filename']
        right_fn = self.options['right_BC_filename']
        left_data = hdf5_io.load(left_fn)
        right_data = hdf5_io.load(right_fn)
        left_data_options = left_data['simulation_parameters']
        right_data_options = right_data['simulation_parameters']

        # get model from ground_state data
        for keyL, keyR in zip(left_data_options.keys(), right_data_options.keys()):
            assert keyL == keyR, 'Left and right models must have the same keys.'
            if not isinstance(keyL, str) or not keyL.startswith('model'):
                continue
            if keyL not in self.options:
                # I think this forces the left and right model to be the same? Maybe we want a case where we put a DW between two different types of states?
                self.options[keyL] = {}
                self.options[keyL]['left'] = left_data_options[keyL]
                self.options[keyR]['right'] = right_data_options[keyR]
        self.init_model()
        # FOR NOW (09/17/2021), WE ASSUME LEFT AND RIGHT MODELS ARE THE SAME

        self.ground_state_infinite_right = psi0_R = right_data['psi'] # Use right BC psi since these should be in B form already (Actually both are probs in B form)
        self.ground_state_infinite_left = psi0_L = left_data['psi']
        resume_data = right_data.get('resume_data', {})
        if np.linalg.norm(psi0_R.norm_test()) > self.options.get('orthogonal_norm_tol', 1.e-12):
            self.logger.info("call psi.canonicalf_form() on right ground state")
            psi0_R.canonical_form()
        if np.linalg.norm(psi0_L.norm_test()) > self.options.get('orthogonal_norm_tol', 1.e-12):
            self.logger.info("call psi.canonicalf_form() on left ground state")
            psi0_L.canonical_form()
        assert psi0_R.bc == psi0_L.bc == 'infinite', 'Topological excitations require segment DMRG, so infinite boundary conditions.'

        write_back = self.extract_segment_from_infinite(resume_data)
        if write_back:
            self.write_converged_environments(left_data, right_data, left_fn, right_fn)

        apply_local_op = self.options.get("apply_local_op", None)
        switch_charge_sector = self.options.get("switch_charge_sector", None)

        self.orthogonal_to = []
        return right_data

    def init_model(self):
        """Initialize a :attr:`model` from the model parameters.

        Skips initialization if :attr:`model` is already set.

        Options
        -------
        .. cfg:configoptions :: Simulation
            model_class : str | class
                Mandatory. Class or name of a subclass of :class:`~tenpy.models.model.Model`.
            model_params : dict
                Dictionary with parameters for the model; see the documentation of the
                corresponding `model_class`.
        """
        # TODO: does this make sense???? should have the same model on left and right!
        for dir in ['left', 'right']:
            model_class_name = self.options["model_class"][dir]  # no default value!
            if hasattr(self, 'model' + '_' + dir + '_inf'):
                self.options.subconfig('model_params').touch(dir)
                return  # skip actually regenerating the model
            ModelClass = find_subclass(Model, model_class_name)
            params = self.options.subconfig('model_params').subconfig(dir)
            if dir == 'left':
                self.model_left_inf = ModelClass(params)
            else:
                self.model_right_inf = ModelClass(params)

    def extract_segment_from_infinite(self, resume_data):
        """Extract a finite segment from the infinite model/state.

        Parameters
        ----------
        psi0_inf : :class:`~tenpy.networks.mps.MPS`
            Original ground state with infinite boundary conditions.
        model_inf : :class:`~tenpy.models.model.MPOModel`
            Original infinite model.
        resume_data : dict
            Possibly contains `init_env_data` with environments.

        Returns
        -------
        write_back : bool
            Whether we should call :meth:`write_converged_environments`.
        """

        psi0_L_inf, psi0_R_inf, model_L_inf, model_R_inf = self.ground_state_infinite_left, self.ground_state_infinite_right, \
                                                            self.model_left_inf, self.model_right_inf
        enlarge = self.options.get('segment_enlarge', None)
        first = self.options.get('segment_first', 0)
        last = self.options.get('segment_last', None)
        self.model_right = model_R_inf.extract_segment(first, last, enlarge) # I am not sure either of these are acutally used.
        self.model_left = model_L_inf.extract_segment(first, last, enlarge)  # I am not sure either of these are acutally used.
        self.model = self.model_right # TODO: using right BCs model for the segment; Different model all-together?
        first, last = self.model.lat.segment_first_last
        write_back = self.options.get('write_back_converged_ground_state_environments', False)
        if False: #resume_data.get('converged_environments', False):
            # [TODO] currently not writing converged environments to ground state files
            self.logger.info("use converged environments from ground state file")
            env_data = resume_data['init_env_data']
            psi0_inf = resume_data.get('psi', psi0_inf)
            write_back = False
        else:
            self.logger.info("converge environments with MPOTransferMatrix")
            guess_init_env_data = resume_data.get('init_env_data', None)
            H_R = model_R_inf.H_MPO
            env_data_R, self.eps_R, self.E0_R = MPOTransferMatrix.find_init_LP_RP(H_R, psi0_R_inf, first, last,
                                                         guess_init_env_data, calc_E=True)
            self.init_env_data_R = env_data_R

            H_L = model_L_inf.H_MPO
            env_data_L, self.eps_L, self.E0_L = MPOTransferMatrix.find_init_LP_RP(H_L, psi0_L_inf, first, last,
                                                         guess_init_env_data, calc_E=True)
            self.init_env_data_L = env_data_L

            env_data_mixed = {
                'init_LP': env_data_L['init_LP'],
                'init_RP': env_data_R['init_RP'],
                'age_LP': 0,
                'age_RP': 0
                }
        self.init_env_data = env_data_mixed
        self.ground_state_right = psi0_R_inf.extract_segment(first, last) # I am not sure either of these are acutally used.
        self.ground_state_left = psi0_L_inf.extract_segment(first, last) # I am not sure either of these are acutally used.
        self.ground_state, self._boundary = self.extract_segment_mixed_BC(first, last)

        return write_back

    def extract_segment_mixed_BC(self, first, last):
        join_method = self.join_method = self.options.get('join_method', "average charge")

        lL = self.ground_state_infinite_left.L
        rL = self.ground_state_infinite_right.L
        assert rL == lL, "Ground state boundary conditions must have the same unit cell length."
        gsl = self.ground_state_infinite_left
        gsr = self.ground_state_infinite_right

        # Get boundary indices for left and right half of segment
        num_segments = (last+1 - first) // lL
        lsegments = num_segments // 2
        rsegments = num_segments - lsegments
        lfirst = first
        llast = lsegments * lL - 1
        rfirst = llast + 1
        rlast = last
        assert (rlast + 1 - rfirst) // rL == rsegments

        self.logger.info("lfirst, llast, rfirst, rlast: %d, %d, %d, %d", lfirst, llast, rfirst, rlast)
        self.logger.info("first, last: %d %d", first, last)
        self.logger.info("seg_L, seg_R: %d %d", lsegments, rsegments)

        # Building segment MPS on left half
        l_sites = [gsl.sites[i % lL] for i in range(lfirst, llast + 1)]
        lA = [gsl.get_B(i, 'A') for i in range(lfirst, llast + 1)]
        #lB = [gsl.get_B(i, 'B') for i in range(lfirst, llast + 1)]
        lS = [gsl.get_SL(i) for i in range(lfirst, llast + 1)]
        lS.append(gsl.get_SR(llast))
        left_segment = MPS(l_sites, lA, lS, 'segment', 'A', gsl.norm)

        # Building segment MPS on right half
        r_sites = [gsr.sites[i % rL] for i in range(rfirst, rlast + 1)]
        rB = [gsr.get_B(i) for i in range(rfirst, rlast + 1)]
        rS = [gsr.get_SL(i) for i in range(rfirst, rlast + 1)]
        rS.append(gsr.get_SR(rlast))
        right_segment = MPS(r_sites, rB, rS, 'segment', 'B', gsr.norm)

        # [TODO] Double check on how first and last should be used when we are offsetting the unit cell
        left_half_model = self.model_left_inf.extract_segment(first, None, lsegments)
        right_half_model = self.model_right_inf.extract_segment(first, None, rsegments) # should this be rfirst? Does it make a difference?

        env_left_BC = MPOEnvironment(left_segment, left_half_model.H_MPO, left_segment, **self.init_env_data_L)
        env_right_BC = MPOEnvironment(right_segment, right_half_model.H_MPO, right_segment, **self.init_env_data_R)
        LP = env_left_BC._contract_LP(llast, env_left_BC.get_LP(llast, store=False))
        RP = env_right_BC._contract_RP(0, env_right_BC.get_RP(0, store=False))  # saves the environments!
        H0 = ZeroSiteH.from_LP_RP(LP, RP)
        if self.model.H_MPO.explicit_plus_hc:
            H0 = SumNpcLinearOperator(H0, H0.adjoint())
        vL, vR = LP.get_leg('vR').conj(), RP.get_leg('vL').conj()

        if left_segment.chinfo.qnumber == 0:    # Handles the case of no charge-conservation
            desired_Q = None
        else:
            if join_method == "average charge":
                Q_bar_L = self.ground_state_infinite_left.average_charge(0)
                for i in range(1, self.ground_state_infinite_left.L):
                    Q_bar_L += self.ground_state_infinite_left.average_charge(i)
                Q_bar_L = vL.chinfo.make_valid(np.around(Q_bar_L / self.ground_state_infinite_left.L))
                self.logger.info("Charge of left BC, averaged over site and unit cell: %r", Q_bar_L)

                Q_bar_R = self.ground_state_infinite_right.average_charge(0)
                for i in range(1, self.ground_state_infinite_right.L):
                    Q_bar_R += self.ground_state_infinite_right.average_charge(i)
                Q_bar_R = vR.chinfo.make_valid(-1 * np.around(Q_bar_R / self.ground_state_infinite_right.L))
                self.logger.info("Charge of right BC, averaged over site and unit cell: %r", -1*Q_bar_R)
                desired_Q = list(vL.chinfo.make_valid(Q_bar_L + Q_bar_R))
            elif join_method == "most probable charge":
                posL = left_segment.L
                posR = 0
                QsL, psL = left_segment.probability_per_charge(posL)
                QsR, psR = right_segment.probability_per_charge(posR)

                self.logger.info(side_by_side)
                side_by_side = vert_join(["left seg\n" + str(QsL), "prob\n" + str(np.array([psL]).T), "right seg\n" + str(QsR),"prob\n" +str(np.array([psR]).T)], delim=' | ')
                self.logger.info(side_by_side)

                Qmostprobable_L = QsL[np.argmax(psL)]
                Qmostprobable_R = -1 * QsR[np.argmax(psR)]
                self.logger.info("Most probable left:" + str(Qmostprobable_L))
                self.logger.info("Most probable right:" + str(Qmostprobable_R))
                desired_Q = list(vL.chinfo.make_valid(Qmostprobable_L + Qmostprobable_R))
            else:
                raise ValueError("Invalid `join_method` %s " % join_method)

        self.logger.info("Desired gluing charge: %r", desired_Q)

        # We need a tensor that is non-zero only when Q = (Q^i_L - bar(Q_L)) + (Q^i_R - bar(Q_R))
        # Q is the the charge we insert. Here we only do charge gluing to get a valid segment.
        # Changing charge sector is done below by basically identical code when the segment is already formed.

        th0 = npc.Array.from_func(np.ones, [vL, vR],
                                  dtype=left_segment.dtype,
                                  qtotal=desired_Q,
                                  labels=['vL', 'vR'])
        lanczos_params = self.options.get("lanczos_params", {}) # See if lanczos_params is in yaml, if not use empty dictionary
        _, th0, _ = lanczos.LanczosGroundState(H0, th0, lanczos_params).run()
        U, s, Vh = npc.svd(th0, inner_labels=['vR', 'vL'])
        left_segment.set_B(llast, npc.tensordot(left_segment.get_B(llast, 'A'), U, axes=['vR', 'vL']), form='A') # Put AU into last site of left segment
        lA[llast] = left_segment.get_B(llast, 'A')
        right_segment.set_B(0, npc.tensordot(Vh, right_segment.get_B(0, 'B'), axes=['vR', 'vL']), form='B') # Put Vh B into first site of right segment
        right_segment.set_SL(0, s)

        rB[0] = right_segment.get_B(0)
        rS[0] = right_segment.get_SL(0)
        lS = lS[0:-1] # Remove last singular values from list of singular values in A part of segment.
        ##################### BIG OL HACK #####################

        # note: __init__ makes deep copies of B, S
        cp = MPS(l_sites + r_sites, lA + rB, lS + rS, 'segment',
                 ['A'] * (llast + 1 - lfirst) + ['B'] * (rlast + 1 - rfirst), gsl.norm)
        cp.grouped = gsl.grouped
        cp.canonical_form_finite(cutoff=1e-15) #to strip out vanishing singular values at the interface
        # TODO: no longer define `self._boundary, so shouldn't return `rfirst`.
        return cp, rfirst


    def write_converged_environments(self, left_data, right_data, left_fn, right_fn):
        """Write converged environments back into the file with the ground state.

        Parameters
        ----------
        gs_data : dict
            Data loaded from the ground state file.
        gs_fn : str
            Filename where to save `gs_data`.
        """
        raise NotImplementedError("TODO")
        # make sure to avoid issues if the left file(name) is the same as the right!

    def ground_state_segment_energy(self):
        """Calculate the energy of the segment formed from tensors of one ground state or the other.
        DO NOT USE MIXED SEGMENT.
        An analogue of this function could be moved to orthogonal_excitations, as we need to do the same thing there."""
        # TODO: renamed this to the same `get_reference_energy` as in OrthogonalExciations
        self.logger.info("Calculate energy of 'vacuum' segment.")

        # [TODO] optimize this by using E_L = E_L^0 + epsilon*L where E_L^0 = LP_L * s^2 * RP_L
        # The two answers are not always the same, so we go with full contraction as the true value.
        env_left_BC = MPOEnvironment(self.ground_state_left, self.model_left.H_MPO, self.ground_state_left, **self.init_env_data_L)
        E_L = env_left_BC.full_contraction(0)
        E_L_2 = self.E0_L + self.eps_L * self.ground_state_left.L

        env_right_BC = MPOEnvironment(self.ground_state_right, self.model_right.H_MPO, self.ground_state_right, **self.init_env_data_R)
        E_R = env_right_BC.full_contraction(0)
        E_R_2 = self.E0_R + self.eps_R * self.ground_state_right.L

        self.logger.info("EL, ER, EL2, ER2: %.14f, %.14f, %.14f, %.14f", E_L, E_R, E_L_2, E_R_2)
        self.logger.info("epsilon_L, epsilon_R, E0_L, E0_R: %.14f, %.14f, %.14f, %.14f", self.eps_L, self.eps_R, self.E0_L, self.E0_R)

        self.results['ground_state_energy'] = (E_L + E_R)/2
        return


    def switch_charge_sector(self):
        """Change the charge sector of :attr:`psi` in place."""

        self.ground_state_segment_energy() # Here we calculate the ground state energy in all cases.
        apply_local_op = self.options.get("apply_local_op", None)
        switch_charge_sector = self.options.get("switch_charge_sector", None)
        if apply_local_op is None and switch_charge_sector is None:
            return
        # This should be the exact same as the switch_charge_sector() function in the parent class? Can we just do super().switch_charge_sector()
        if self.psi.chinfo.qnumber == 0:
            raise ValueError("can't switch charge sector with trivial charges!")
        self.logger.info("switch charge sector of the ground state "
                         "[contracts environments from rinit_algorithmight]")
        site = self.options.get("switch_charge_sector_site", self._boundary)
        self.logger.info("Changing charge to the left of site: %d", site)
        qtotal_before = self.psi.get_total_charge()
        self.logger.info("Charges of the original segment: %r", list(qtotal_before))

        env = self.engine.env

        if apply_local_op is not None:
            if switch_charge_sector is not None:
                raise ValueError("give only one of `switch_charge_sector` and `apply_local_op`")
            local_ops = [(int(apply_local_op[i]),str(apply_local_op[i+1])) for i in range(0,len(apply_local_op),2)]
            self.logger.info("Applying local ops: %s" % str(local_ops))
            site0 = local_ops[0][0] if len(local_ops) > 0 else 1
            # self.results['ground_state_energy'] = env.full_contraction(site0) #pretty sure this is wrong, since we compute it earlier by a better way in `glue_charge_sectors`
            # for i in range(0, site0 - 1): # TODO shouldn't we delete RP(i-1)
            #     env.del_RP(i)
            # for i in range(site0 + 1, env.L):
            #     env.del_LP(i)
            env.clear()
            #apply_local_op['unitary'] = True  # no need to call psi.canonical_form
            for (site,op_string) in local_ops:
                self.logger.info("Now applying: (%i, %s)"% (site, op_string))
                self.psi.apply_local_op(site,op_string,unitary=True) #don't canonicalize in here, we call it below.
        else:
            assert switch_charge_sector is not None
            # get the correct environments on site 0
            # SAJANT, 09/15/2021 - Change 0 -> site so that we can insert in the middle of the segment
            LP = env.get_LP(site)
            RP = env._contract_RP(site, env.get_RP(site, store=True))  # saves the environments!
            #self.results['ground_state_energy'] = env.full_contraction(site)
            for i in range(site + 1, site + self.engine.n_optimize):      # SAJANT, 09/15/2021 - what do I delete when site!=0? I just shift the range by site.
                env.del_LP(i)  # but we might have gotten more than we need
            H0 = ZeroSiteH.from_LP_RP(LP, RP)
            if self.model.H_MPO.explicit_plus_hc:
                H0 = SumNpcLinearOperator(H0, H0.adjoint())
            vL, vR = LP.get_leg('vR').conj(), RP.get_leg('vL').conj()
            th0 = npc.Array.from_func(np.ones, [vL, vR],
                                      dtype=self.psi.dtype,
                                      qtotal=switch_charge_sector,
                                      labels=['vL', 'vR'])
            lanczos_params = self.engine.lanczos_params
            _, th0, _ = lanczos.LanczosGroundState(H0, th0, lanczos_params).run()
            U, s, Vh = npc.svd(th0, inner_labels=['vR', 'vL'])
            self.psi.set_B(site-1, npc.tensordot(self.psi.get_B(site-1, 'A'), U, axes=['vR', 'vL']), form='A')
            self.psi.set_B(site, npc.tensordot(Vh, self.psi.get_B(site, 'B'), axes=['vR', 'vL']), form='B')
            self.psi.set_SL(site, s)
            #th0 = npc.tensordot(th0, self.psi.get_B(site, 'B'), axes=['vR', 'vL'])
            #self.psi.set_B(site, th0, form='Th')
        self.psi.canonical_form_finite(cutoff=1e-15,envs_to_update=[env]) #to strip out vanishing singular values at the interface
        qtotal_after = self.psi.get_total_charge()
        qtotal_diff = self.psi.chinfo.make_valid(qtotal_after - qtotal_before)
        self.logger.info("changed charge by %r compared to previous state", list(qtotal_diff))
        # assert not np.all(qtotal_diff == 0)


class ExcitationInitialState(InitialStateBuilder):
    """InitialStateBuilder for :class:`OrthogonalExcitations`.

    Parameters
    ----------
    sim : :class:`OrthogonalExcitations`
        Simulation class for which an initial state needs to be defined.
    options : dict
        Parameter dictionary as described below.

    Options
    -------
    .. cfg:config :: ExcitationInitialState
        :include: InitialStateBuilder

        use_highest_excitation : bool
            If True, start from  the last state in :attr:`orthogonal_to` and perturb it.
            If False, use :attr:`OrthogonalExcitations.initial_state_seg` (= a perturbation of the
            ground state in the right charge sector).

    Attributes
    ----------
    sim : :class:`OrthogonalExcitations`
        Simulation class for which to initial a state to be used as excitation initial state.
    """
    def __init__(self, sim, options):
        self.sim = sim
        self.options = asConfig(options, self.__class__.__name__)
        self.options.setdefault('method', 'from_orthogonal')
        model_dtype = getattr(sim.model, 'dtype', np.float64)
        super().__init__(sim.model.lat, options, model_dtype)

    def from_orthogonal(self):
        if self.options.get('use_highest_excitation', True) and len(self.sim.orthogonal_to) > 0:
            psi = self.sim.orthogonal_to[-1]
            perturb = True
        else:
            psi = self.sim.initial_state_seg
            perturb = False  # was already perturbed
        if isinstance(psi, dict):
            psi = psi['ket']
        psi = psi.copy()
        if perturb:
            self.sim.perturb_initial_state(psi)
        return psi<|MERGE_RESOLUTION|>--- conflicted
+++ resolved
@@ -768,11 +768,7 @@
     if hasattr(lat_segment,"segment_first_last"):
         first, last = lat_segment.segment_first_last
     else:
-<<<<<<< HEAD
-        first, last = 0,lat_segment.N_sites - 1
-=======
         first, last = 0, lat_segment.N_sites - 1
->>>>>>> 821f3bc6
     assert psi_S.L == last - first + 1
     shift = first  # = index in `sites` relative to MPS index of psi_R
     if sites is None:
